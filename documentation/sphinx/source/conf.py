# Configuration file for the Sphinx documentation builder.
#
# This file only contains a selection of the most common options. For a full
# list see the documentation:
# http://www.sphinx-doc.org/en/master/config

# -- Path setup --------------------------------------------------------------

# If extensions (or modules to document with autodoc) are in another directory,
# add these directories to sys.path here. If the directory is relative to the
# documentation root, use os.path.abspath to make it absolute, like shown here.
#
import os
import sys

# We add the correct directory, enabling Sphinx to find our 'qmi_sphinx' extension.
sys.path.insert(0, os.path.abspath('.'))
sys.path.insert(0, os.path.abspath('../../..'))

# -- Project information -----------------------------------------------------

project = 'QMI'
copyright = '2019-2024, QuTech — Delft, The Netherlands'
author = 'QuTech'

# The full version, including alpha/beta/rc tags
<<<<<<< HEAD
release = '0.47.0'
=======
release = '0.48.0-beta.0'
>>>>>>> 9119a3e3

# The default master_doc used to be 'index', but it was changed to 'contents'.
# Override that here (maybe rename the file to the new default later).
master_doc = 'index'
# -- General configuration ---------------------------------------------------

# Add any Sphinx extension module names here, as strings. They can be
# extensions coming with Sphinx (named 'sphinx.ext.*') or your custom
# ones.
#
# Order is important... autosummary should go before sphinx.ext.napoleon.
#

extensions = [ 'sphinx.ext.autodoc', 'sphinx.ext.autosummary', 'sphinx.ext.napoleon', 'sphinx.ext.todo' ]

autosummary_generate = True

autodoc_default_options = {
   # 'members'           : True,
   'member-order'      : 'bysource',
   # 'undoc_members'     : True,
   # 'private-members'   : False,
   # 'special-members'   : '',
   'inherited-members' : True,
   # 'show-inheritance'  : False,
   # 'ignore-module-all' : False,
   'imported-members'  : True
   # 'exclude-members'   : ''
}

todo_include_todos = True

# Add any paths that contain templates here, relative to this directory.
templates_path = ['_templates']

# List of patterns, relative to source directory, that match files and
# directories to ignore when looking for source files.
# This pattern also affects html_static_path and html_extra_path.
exclude_patterns = []

# -- Options for HTML output -------------------------------------------------

# The theme to use for HTML and HTML Help pages.  See the documentation for
# a list of builtin themes.
#
#html_theme = 'alabaster'
html_theme = 'sphinx_rtd_theme'

# Add any paths that contain custom static files (such as style sheets) here,
# relative to this directory. They are copied after the builtin static files,
# so a file named "default.css" will overwrite the builtin "default.css".
#html_static_path = ['_static']<|MERGE_RESOLUTION|>--- conflicted
+++ resolved
@@ -24,11 +24,7 @@
 author = 'QuTech'
 
 # The full version, including alpha/beta/rc tags
-<<<<<<< HEAD
-release = '0.47.0'
-=======
 release = '0.48.0-beta.0'
->>>>>>> 9119a3e3
 
 # The default master_doc used to be 'index', but it was changed to 'contents'.
 # Override that here (maybe rename the file to the new default later).
