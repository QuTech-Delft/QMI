# Changelog
All notable changes to this project will be documented in this file.

The format is based on [Keep a Changelog](https://keepachangelog.com/en/1.0.0/),
and this project adheres to [Semantic Versioning](https://semver.org/spec/v2.0.0.html).

## [0.52.0-beta.0] - Unreleased

### Added
<<<<<<< HEAD
- Addition of new methods in Zurich Instruments HDAWG QMI driver.

### Changed
- Zurich Instruments HDAWG QMI driver refactoring to be based mainly on the zhinst.toolkit package to allow easier 4x2 and 2x4 grouping modes and use.
=======
- `grouping=2` input parameter in the `ZurichInstruments_Hdawg` to enable initialization directly in wanted grouping mode.
- Addition of `set_awg_module_index` method to set the AWG module index number.

### Changed
- All ZI grouping modes are now allowed in methods.
- For all calls using the "/awgs/n/" the AWG core number (n) is checked based on current grouping mode.
>>>>>>> 57c26f73

### Fixed
- Now referring to "AWG core", and using `awg_core` in methods where erroneously was referred to "AWG index" and `awg_index`.

### Removed

## [0.51.0] - 2025-12-09

### Added
- Thorlabs KDC101 controller QMI driver. It can at the moment control Z906, Z912 and Z925 actuators and PRMTZ8 rotation stage.
- New QMI driver for Agiltron FF1x8 optical switch.
- New QMI driver for Yokogawa DLM4038 oscilloscope.

### Changed
- The Agiltron FF optical switch QMI drivers have now common base class in `qmi.instruments.agiltron._ff_optical_switch`
- Refactored also unit-tests for Agiltron FF optical switches.
- Zurich Instruments HDAWG instrument driver now uses `zhinst.core` instead of `zhinst.ziPython`. Also the 'schema' is obtained now from the instrument itself, and not from a separate file.
- Changed `qmi_tool` to be also an executable script like `qmi_proc`.

### Fixed
- In `usbtmc.py` now doing `.strip()` on `dev.serial_number` string to avoid SNs with whitespace character(s).
- Fixed in `pyproject.toml` the executable `qmi_proc` and "adwin" scripts in "bin" to be in separate section w.r.t. the other scripts which should not be executable.

### Removed
- Zurich Instruments HDAWG instrument driver `hdawg_command_table.schema` file.

## [0.50.0] - 2025-09-01

### Added
- A QMI RPC proxy object docstring is now automatically expanded with:
  - A list of RPC methods
  - A list of signals
  - A list of class constants

### Changed
- The Thorlabs APT protocol is now the same for both K10CR1 and MPC320 instruments.
- The handling of discarding data and waiting for data during requests in APT protocol was improved. The waiting times are now directly from the class attribute DEFAULT_RESPONSE_TIMEOUT unless otherwise defined in calls.
- The dummy instrument now requires to be opened before using the RPC methods, by additions of open-checks.

### Fixed
- Tenma power supply unit CLI read current and voltage calls fixed to be the correct `get_...` calls.
- Critical fix on `qmi.tools.proc` where the main program should also have `run` as the main method, not `main`.
- The `is_move_completed` in Thorlabs_Mpc320 is fixed to work now, providing a short wait is used if it is called continuously in a loop until the response is True
- The unittests were fixed accordingly to changes for K10CR1 and MPC320 device driver tests.
- Corrections in documentation.

### Removed
- The obsolete Raspberry Pi relay example.

## [0.49.0] - 2025-05-19

### Added
- The log file existence is checked and necessary folder structure is created if needed.
- The log file maximum size and number of backups can now be set. Defaults are 10GB size and 5 backups (total of 60GB).
- An example of how to define logging options, in the docstring of `logging_init.py` module.

### Changed
- All entry point functions in `bin` scripts from `main` to `run` to avoid unintended modifications of `pyproject.toml` when executing release procedure.
- The `configstruct` wrapper from `qmi.core.config_struct` now accepts only modern typing for field. Most (but not all) of the `typing.<Type>` will not be parsed anymore by the type parser.
- The obsoleted "python3" commands were replaced with "python" in `tools.proc`.

### Fixed
- In `context_singleton.py`, the QMI 'log_dir' path is now correctly retrieved from QMI configuration file, if it is defined.
- For QMI configuration and log file locations, the path is made OS-independent and the `~` character, if at start of the path, is replaced with full path.
- Fixed `pyproject.toml` not to point to incorrect qmi location for package installation, but to root by removing [tool.setuptools.packages.find] lines.
- The 'venv' executable path was made OS-dependent ("win" or else) for creating 'venv' in `tools.proc`.

### Removed
- The support for most old `typing.<Type>` types for `configstruct` wrapper.

## [0.48.0] - Accidental tag push for release, release removed

## [0.47.0] - 2025-03-14

### Added
- Python 3.12, 3.13 support.
- installing of `py-xdrlib` from GitHub source for Python 3.13 unit-tests.
- HighFinesse Wavelength Meter (Wlm) driver with unittests, and license terms in wlmConst.py and wlmData.py.
- `RELEASE.md` release procedure using `bump2version` with multiple configuration files.

### Changed
- `qmi_tool` script entry point to be at `main` function.
- Package management to be done via `pyproject.toml` instead of `setup.py`.
- Digilent and PicoTech devices' typing fixed and modernized.

### Fixed
- Full CI-test to install qmi package correctly and run unit-tests with all supported Python versions.
- Some new typing issues, due to Mypy and Numpy updates, were fixed and respective modules were updated to 3.10+ Python style.
- Possible fix on the badges not showing on Pypi page.

### Removed
- Python 3.8, 3.9 and 3.10 support, numpy and scipy version restrictions in dependencies.
- `qmi_run_contexts` script as unused.


## [0.46.0] - 2024-10-14

### Added
- The `QMI_Instrument` and `QMI_TaskRunner` (which inherit from `QMI_RpcObject`) are now equipped with specific `__enter__` and `__exit__` methods, which in the case of `QMI_Instrument`
  also open and close the instrument when run with a `with` context manager protocol. Meanwhile `QMI_TaskRunner` starts and stops then joins a QMI task thread. In practise, these context managers
  can be used instead of the to-be-obsoleted `open_close` and `start_stop_join` context managers. The context manager protocol cannot be used for `QMI_RpcObject` directly.
- The Bristol FOS has now a QMI driver version that works on Windows PCs. Also the respective CLI has been added in `bin/instruments`.

### Changed
- The CI pipelines are now using reusable workflows, placed in reusable-ci-workflows.yml.
- The file names for the different pipeline actions were also changed to be more descriptive.

### Fixed
- mypy error on `config_struct.py` by adding extra logic check `and not isinstance(val, type)` on L236.
- Also made in `config_struct.py` in L186 also tuples to be recognized as "untyped values".
- workflow artifacts to be of @v4 instead of @v3 that are to be deprecated. For `setup-python` @v5 even.
- Implemented the rtscts keyword in TransportDescriptorParser for the (serial) transport factory.

## [0.45.0] - 2024-07-19

### Added
- QMI driver for TeraXion TFN in `qmi.instruments.teraxion` with CLI client.
- QMI driver for Thorlabs MPC320 in `qmi.instruments.thorlabs`.

### Changed
- In `setup.py` limited NumPy and SciPy versions to be <2. Also added missing line for Tenma 72 PSU CLI.
- Refactored Newport `single_axis_motion_controller.py` to use context manager to enter and exit a configuration state.

### Fixed
- mypy errors not failing pipeline
- In `instruments.picoquant.support._decoders` made the lexical sorting (`numpy.lexsort`) to temporarily retype the data to signed integer, as from Numpy 2.0 the integers are not allowed anymore to overflow.
- The same fix is applied also in unit-tests.

### Removed
- Radon workflows as radon is no longer actively maintained. Pylint has taken over as the complexity checker.

## [0.44.0] - 2024-01-25

### Added
- More logging on levels from INFO to DEBUG into PicoQuant device drivers.
- Added a new transport for communicating with instruments over UDP protocol. This works with transport string "udp:host:port".
- The `transport.py` was introduced with common base class for TCP and UDP protocols, where several implementations are present
  for functions that work the same for both protocols. Some modifications, especially for `read` functions, were required for doing this.
  Other functions were implemented separately.
- QMI drivers for Tenma 72-series power supply units in `qmi.instruments.tenma`

### Changed
- Refactored some unit-tests to use a QMI_Context patcher rather than the real thing, and adjusted the CI pipeline files and package requirements.
- Changed the stopping of contexts in `qmi_proc.proc_stop()` to happen in reverse order to `proc_start()`.
- `_RpcObjectMetaClass` inherits from ABCMeta instead of type. This allows it to be used as a mixin with other ABCs.
- PicoTech PicoSCope 3404 driver to accept also time-bases of 0 and 1 (sample intervals 1ns and 2ns).

### Fixed
- Improved PicoQuant unit-testing modules and comment line fixes on some other modules.
- Bug in Newport Single Axis Motion Controller that did not allow for negative relative moves.

## [0.43.0] - 2023-11-23

### Added
- Calls to enable and disable basik emission for `KoherasAdjustikLaser`.
- Implementation of `discard_read` on `QMI_UsbTmcTransport` class, and `read_until` now forwards to `read_until_timeout` instead of raising error.
- QMI_Vxi11Transport.read_until_timeout() implementation such that it calls self.read() with the given input.
- Tektronix AWG5014 driver now utilizes the `discard_read` in `reset()` instead of work-around `ask` call for `*CLS`.
- New transport `QMI_VisaGpibTransport` for the need of instruments using National Instruments' GPIB-USB-HS device. Windows only.
- New Transport string in fashion of "gpib:..." 
- QMI driver for WL Photonics narrowband tunable filter instrument: `qmi.instruments.wl_photonics.WlPhotonics_WltfN`

### Changed
- Non-interface breaking changes on `QMI_UsbTmcTransport` class calls `read` and `read_until_timeout`.
- QMI_Vxi11Transport.read() to not discard read data buffer at exception. It also returns data immediately if requested nbytes of data is already in the read buffer.
- QMI_Vxi11Transport.read_until() to not discard read data buffer at exception. It also returns data immediately if requested message terminator is already in the read buffer.
- Above methods now also apply the maximum read size of 512 bytes at a time, repeated in `while` loop until finish.
- QMI_Vxi11Transport.discard_read() to also empty current read buffer, and to restore instrument timeout correctly.

### Fixed
- Fixed a regexp line in TLB-670x driver to a raw string to avoid future warnings.
- Fixed TLB-670x driver to remove empty response strings that sometimes appear.

## [0.42.0] - 2023-09-29

### Added
- New QMI driver for Santec TSL-570 laser.
- New QMI driver for Newport SMC100PP and new actuator UTS100PP in the `actuators.py`. 
- New functions in the Newport_SingleAxisMotionController and Newport_SMC100CC classes.
- Unit-tests for Aviosys IPPower9850 instrument driver.
- Unit-tests for Anapico APSIN instrument driver.
- `qmi.data.DataFolder.write_dataset` has `overwrite` keyword argument that allows a user to overwrite the current dataset if it exists.
- Unit-tests for RasperryPi_GPIO instrument driver.
- Travel range for Newport's single axis motion controllers now have a travel range that can go negative.
- Function to turn on/off system and to specify which parts of the system to turn off for Edwards TIC.

### Changed
- Changed the product id of Thorlabs_PM10x classes to have the same name for all classes and overwrite the default value 0x0000 in base class.

### Fixed
- Newport single axis motion controller checks minimum incremental motion on `move_relative` instead of `move_absolute` command.
- K10C1 won't fail to open if no pending message is in the buffer.
- Unit-testing for Hydraharp event processing with test_get_events_limit.
- Added missing `hardware_type` input for call in `adbasic_compiler` and simplified unit-testing.
- Made SSA300X `open()` call sleep time to come from self._TIMEOUT instead of hard-coded value 2.0. Adjusted unit-tests to be faster using this change.
- Velocity TLB-670x QMI driver can now handle spurious instrument *IDN? returns. 

## [0.41.0] - 2023-08-11

### Added
- Unittest for BRISTOL_871A.
- Unittest for Wavelength_TC_Lab.
- Unittest for BostonMicromachines_MultiDM.
- Unittest for Newport_AG_UC8.
- Unittest for OZOptics_DD100MC.
- Unittest for KoherasBoostikLaserAmplifier.
- New context manager 'subscribe_unsubscribe' for managing QMI signals in `qmi/utils/context_managers.py`.
- driver calls to set and get the relay state for `EdwardsVacuum_TIC.`
- tests/core/test_usbtmc.py: Created unit-tests for the qmi.core.usbtmc module.
- Backlash compensation calls for Newport Single Axis Motion Controllers.
- New functions to the `awg5014.py` instrument driver: `wait_command_completion`, `get_setup_file_name` and 
  `get/set_waveform_output_data_position`.

### Changed
- responses of driver calls for `EdwardsVacuum_TIC` to return objects instead of dictionaries.

### Fixed
- The Tektronix AWG 5014 QMI driver error checking method. It clears the transport buffer before the error query to avoid mixed response.
- The `read_until` method of VXI11 transport protocol now tries to repeatedly read until terminating character until timeout, not just once.
- Changed the port numbers in `test_proc.py` from 511 and 512 to be > 1024, as the smaller port numbers caused permission issues.
- In some other tests in `test_proc.py` specified explicitly `popen.pid = 0` as the latest Python 3.11 otherwise throws an error about
  comparison of a MagicMock object with an int, like in `if pid >= 0:`.

## [0.40.0] - 2023-07-06

### Added
- qmi/tools/proc.py: Added a new option `--locals` in the command line call. This can be used to start/stop/restart local contexts only.
- New documentation. Now more details for RPC methods, messaging, signalling and logging in QMI. Also, more examples about how to use tasks.
- Unittest for Tektronix_FCA3000.
- Unittest for SRS_DC205.
- Unittest for MCC_USB1808X.

### Changed
- qmi/tools/proc.py: changed the WINENV validater method. Previous method was not compatible with python3.11. Included in unit test.
- Moved several functions from `RohdeSchwarz_SGS100A` to the base class, and removed and renamed some (double) methods in `RohdeSchwarz_SMBV100A`.
- Pololu Maestro default values are the hardware limits. `set_max`, `set_min`, `get_target_value`, `get_value`, `move_up` and `move_down` are deprecated in the Pololu Maestro driver. They have either been replaced by other methods or have been removed altogether.
- All the instrument packages now have module class imports in the package level (in __init__.py). The unit-tests were modified such that these imports are used when possible.
- The `get_system_state` and `get_system_goal` methods for the Montana S50 returns enums instead of strings.

## [0.39.0] - 2023-05-26

### Added

- Base class for Newport single axis motion controllers `Newport_Single_Axis_Motion_Controller`.
- Newport SMC100CC controller driver `Newport_SMC100CC`.
- Newport CMA25CCL linear actuator.

### Changed

- Added optional `btstat` and `adcoffs` parameters for DIM3000 driver. Now works with ADRV5.
- Newport CONEX-CC controller inherits from `Newport_Single_Axis_Motion_Controller`.
- Added default baudrate of 115200 to Thorlabs TC200 driver.

### Fixed

- ADBasic compiler now correctly doesn't fail compilation on warnings only. 
- ADBasic compiler now correctly parses `fixme` warning.
- qmi/tools/proc.py: get child pid when in WINENV. This fixes the incorrect error message on starting of a service, when using Windows virtual environment.

## [0.38.0] - 2023-04-21

### Added

- Added client for Newport AG-UC8. `qmi_newport_ag_uc8`.
- A new warning pattern "fixme" matching added to `qmi/tools/adbasic_compiler.py` function `_parse_stderr_lines`. It now also recognizes patterns starting with "<hex_code>:fixme"
- Added unit-tests for Thorlabs instruments TC200, TSP01, TSP01B and K10CR1.
- For K10CR1, one way to raise QMI_TimeoutException was added to _wait_message, so that the function description is valid.
- Meanwhile the same exception was removed from _send_message as it will be handled in _read_message already.
- Made `AdbasicCompilerException` RPC compatible by adding a custom `__reduce__` method to pack the arguments in a tuple.
- Unittests for qmi/tools/proc.py.

### Removed

- The 'toolage' folder has been removed and contents moved to qid-utilities.
- removed matplotlib from install_requires in setup.py, and added classifier for Python v3.11.
- `qmi/gui` reference in `run_docs_sphinx.sh`

### Fixed

- Some additional PicoQuant license text fixes and other typo fixes.

## [0.37.0] - 2023-03-17

### Added

- Included full coverage unit-tests for the PtGrey BlackFly cameras.
- Included full coverage unit-tests for the PhysikInstrument E-873 Servo Controller.
- Adding acknowledgements, licensing and copyright (waiver) to the QMI.
- Added Parallax USB Propeller QMI driver.
- Adding the licence referrals into PicoQuant modules.
- Added two new functions, `get_phase` and `set_phase` to Rigol DG4102 QMI driver.
- Added unit-tests for this instrument.

### Removed

- Removed installing `libhdf5-dev` linux package, and `ldconfig` steps in the CI YAML script as the latest Python 3.11 release now has applicable python-hdf5 package wheel that works without pre-installed libraries

## [x.y.z] creation of repository

### Added
- ACKNOWLEDGEMENTS.md.
- Copyright waiver in README.md.
- CI workflows for regular push, pull request and for publishing.
- Scheduled CI workflow for main branch.
- Workflow for creating documentation into readthedocs.io.
- Added licence references for files.

### Changed
- LICENSE.md with a small change on first sentence.

### Removed

### Deprecated

### Fixed

[Unreleased]: https://github.com/QuTech-Delft/QMI/releases/x.y.z<|MERGE_RESOLUTION|>--- conflicted
+++ resolved
@@ -7,19 +7,14 @@
 ## [0.52.0-beta.0] - Unreleased
 
 ### Added
-<<<<<<< HEAD
-- Addition of new methods in Zurich Instruments HDAWG QMI driver.
-
-### Changed
-- Zurich Instruments HDAWG QMI driver refactoring to be based mainly on the zhinst.toolkit package to allow easier 4x2 and 2x4 grouping modes and use.
-=======
 - `grouping=2` input parameter in the `ZurichInstruments_Hdawg` to enable initialization directly in wanted grouping mode.
 - Addition of `set_awg_module_index` method to set the AWG module index number.
+- Addition of new methods in Zurich Instruments HDAWG QMI driver.
 
 ### Changed
 - All ZI grouping modes are now allowed in methods.
 - For all calls using the "/awgs/n/" the AWG core number (n) is checked based on current grouping mode.
->>>>>>> 57c26f73
+- Zurich Instruments HDAWG QMI driver refactoring to be based mainly on the zhinst.toolkit package to allow easier 4x2 and 2x4 grouping modes and use.
 
 ### Fixed
 - Now referring to "AWG core", and using `awg_core` in methods where erroneously was referred to "AWG index" and `awg_index`.
