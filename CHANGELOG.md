--- conflicted
+++ resolved
@@ -6,22 +6,15 @@
 
 ## \[x.y.z] - Unreleased
 
-<<<<<<< HEAD
+### Added
+- Implementation of `discard_read` on `QMI_UsbTmcTransport` class, and `read_until` now forwards to `read_until_timeout` instead of raising error.
+- QMI_Vxi11Transport.read_until_timeout() implementation such that it calls self.read() with the given input.
+
 ### Changed
+- Non-interface breaking changes on `QMI_UsbTmcTransport` class calls `read` and `read_until_timeout`.
 - QMI_Vxi11Transport.read() to not discard read data buffer at exception. It also returns data immediately if requested nbytes of data is already in the read buffer.
 - QMI_Vxi11Transport.read_until() to not discard read data buffer at exception. It also returns data immediately if requested message terminator is already in the read buffer.
 - QMI_Vxi11Transport.discard_read() to also empty current read buffer, and to restore instrument timeout correctly.
-
-### Added
-- QMI_Vxi11Transport.read_until_timeout() implementation such that it calls self.read() with the given input.
-=======
-### Added
-- Implementation of `discard_read` on `QMI_UsbTmcTransport` class, and `read_until` now forwards to `read_until_timeout` instead of raising error.
-
-### Changed
-- Non-interface breaking changes on `QMI_UsbTmcTransport` class calls `read` and `read_until_timeout`.
-
->>>>>>> 7897c244
 
 ## [0.42.0] - 2023-09-29
 
