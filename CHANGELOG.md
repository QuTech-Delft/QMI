# Changelog
All notable changes to this project will be documented in this file.

The format is based on [Keep a Changelog](https://keepachangelog.com/en/1.0.0/),
and this project adheres to [Semantic Versioning](https://semver.org/spec/v2.0.0.html).

<<<<<<< HEAD
=======
## [0.48.0-beta.0] - Unreleased

### Added
- The log file existence is checked and necessary folder structure is created if needed.

### Changed
- All entry point functions in `bin` scripts from `main` to `run` to avoid unintended modifications of `pyproject.toml` when executing release procedure.

### Fixed
- In context_singleton.py, the QMI log_dir path is now correctly retrieved from qmi.conf, if it is defined. 
- The path is made OS-independent and the `~` character, if at start of the path, is replaced with actual path.

### Removed

>>>>>>> 9119a3e3
## [0.47.0] - 2025-03-14

### Added
- Python 3.12, 3.13 support.
- installing of `py-xdrlib` from GitHub source for Python 3.13 unit-tests.
- HighFinesse Wavelength Meter (Wlm) driver with unittests, and license terms in wlmConst.py and wlmData.py.
- `RELEASE.md` release procedure using `bump2version` with multiple configuration files.

### Changed
- `qmi_tool` script entry point to be at `main` function.
- Package management to be done via `pyproject.toml` instead of `setup.py`.
- Digilent and PicoTech devices' typing fixed and modernized.

### Fixed
- Full CI-test to install qmi package correctly and run unit-tests with all supported Python versions.
- Some new typing issues, due to Mypy and Numpy updates, were fixed and respective modules were updated to 3.10+ Python style.
- Possible fix on the badges not showing on Pypi page.

### Removed
- Python 3.8, 3.9 and 3.10 support, numpy and scipy version restrictions in dependencies.
- `qmi_run_contexts` script as unused.


## [0.46.0] - 2024-10-14

### Added
- The `QMI_Instrument` and `QMI_TaskRunner` (which inherit from `QMI_RpcObject`) are now equipped with specific `__enter__` and `__exit__` methods, which in the case of `QMI_Instrument`
  also open and close the instrument when run with a `with` context manager protocol. Meanwhile `QMI_TaskRunner` starts and stops then joins a QMI task thread. In practise, these context managers
  can be used instead of the to-be-obsoleted `open_close` and `start_stop_join` context managers. The context manager protocol cannot be used for `QMI_RpcObject` directly.
- The Bristol FOS has now a QMI driver version that works on Windows PCs. Also the respective CLI has been added in `bin/instruments`.

### Changed
- The CI pipelines are now using reusable workflows, placed in reusable-ci-workflows.yml.
- The file names for the different pipeline actions were also changed to be more descriptive.

### Fixed
- mypy error on `config_struct.py` by adding extra logic check `and not isinstance(val, type)` on L236.
- Also made in `config_struct.py` in L186 also tuples to be recognized as "untyped values".
- workflow artifacts to be of @v4 instead of @v3 that are to be deprecated. For `setup-python` @v5 even.
- Implemented the rtscts keyword in TransportDescriptorParser for the (serial) transport factory.

## [0.45.0] - 2024-07-19

### Added
- QMI driver for TeraXion TFN in `qmi.instruments.teraxion` with CLI client.
- QMI driver for Thorlabs MPC320 in `qmi.instruments.thorlabs`.

### Changed
- In `setup.py` limited NumPy and SciPy versions to be <2. Also added missing line for Tenma 72 PSU CLI.
- Refactored Newport `single_axis_motion_controller.py` to use context manager to enter and exit a configuration state.

### Fixed
- mypy errors not failing pipeline
- In `instruments.picoquant.support._decoders` made the lexical sorting (`numpy.lexsort`) to temporarily retype the data to signed integer, as from Numpy 2.0 the integers are not allowed anymore to overflow.
- The same fix is applied also in unit-tests.

### Removed
- Radon workflows as radon is no longer actively maintained. Pylint has taken over as the complexity checker.

## [0.44.0] - 2024-01-25

### Added
- More logging on levels from INFO to DEBUG into PicoQuant device drivers.
- Added a new transport for communicating with instruments over UDP protocol. This works with transport string "udp:host:port".
- The `transport.py` was introduced with common base class for TCP and UDP protocols, where several implementations are present
  for functions that work the same for both protocols. Some modifications, especially for `read` functions, were required for doing this.
  Other functions were implemented separately.
- QMI drivers for Tenma 72-series power supply units in `qmi.instruments.tenma`

### Changed
- Refactored some unit-tests to use a QMI_Context patcher rather than the real thing, and adjusted the CI pipeline files and package requirements.
- Changed the stopping of contexts in `qmi_proc.proc_stop()` to happen in reverse order to `proc_start()`.
- `_RpcObjectMetaClass` inherits from ABCMeta instead of type. This allows it to be used as a mixin with other ABCs.
- PicoTech PicoSCope 3404 driver to accept also time-bases of 0 and 1 (sample intervals 1ns and 2ns).

### Fixed
- Improved PicoQuant unit-testing modules and comment line fixes on some other modules.
- Bug in Newport Single Axis Motion Controller that did not allow for negative relative moves.

## [0.43.0] - 2023-11-23

### Added
- Calls to enable and disable basik emission for `KoherasAdjustikLaser`.
- Implementation of `discard_read` on `QMI_UsbTmcTransport` class, and `read_until` now forwards to `read_until_timeout` instead of raising error.
- QMI_Vxi11Transport.read_until_timeout() implementation such that it calls self.read() with the given input.
- Tektronix AWG5014 driver now utilizes the `discard_read` in `reset()` instead of work-around `ask` call for `*CLS`.
- New transport `QMI_VisaGpibTransport` for the need of instruments using National Instruments' GPIB-USB-HS device. Windows only.
- New Transport string in fashion of "gpib:..." 
- QMI driver for WL Photonics narrowband tunable filter instrument: `qmi.instruments.wl_photonics.WlPhotonics_WltfN`

### Changed
- Non-interface breaking changes on `QMI_UsbTmcTransport` class calls `read` and `read_until_timeout`.
- QMI_Vxi11Transport.read() to not discard read data buffer at exception. It also returns data immediately if requested nbytes of data is already in the read buffer.
- QMI_Vxi11Transport.read_until() to not discard read data buffer at exception. It also returns data immediately if requested message terminator is already in the read buffer.
- Above methods now also apply the maximum read size of 512 bytes at a time, repeated in `while` loop until finish.
- QMI_Vxi11Transport.discard_read() to also empty current read buffer, and to restore instrument timeout correctly.

### Fixed
- Fixed a regexp line in TLB-670x driver to a raw string to avoid future warnings.
- Fixed TLB-670x driver to remove empty response strings that sometimes appear.

## [0.42.0] - 2023-09-29

### Added
- New QMI driver for Santec TSL-570 laser.
- New QMI driver for Newport SMC100PP and new actuator UTS100PP in the `actuators.py`. 
- New functions in the Newport_SingleAxisMotionController and Newport_SMC100CC classes.
- Unit-tests for Aviosys IPPower9850 instrument driver.
- Unit-tests for Anapico APSIN instrument driver.
- `qmi.data.DataFolder.write_dataset` has `overwrite` keyword argument that allows a user to overwrite the current dataset if it exists.
- Unit-tests for RasperryPi_GPIO instrument driver.
- Travel range for Newport's single axis motion controllers now have a travel range that can go negative.
- Function to turn on/off system and to specify which parts of the system to turn off for Edwards TIC.

### Changed
- Changed the product id of Thorlabs_PM10x classes to have the same name for all classes and overwrite the default value 0x0000 in base class.

### Fixed
- Newport single axis motion controller checks minimum incremental motion on `move_relative` instead of `move_absolute` command.
- K10C1 won't fail to open if no pending message is in the buffer.
- Unit-testing for Hydraharp event processing with test_get_events_limit.
- Added missing `hardware_type` input for call in `adbasic_compiler` and simplified unit-testing.
- Made SSA300X `open()` call sleep time to come from self._TIMEOUT instead of hard-coded value 2.0. Adjusted unit-tests to be faster using this change.
- Velocity TLB-670x QMI driver can now handle spurious instrument *IDN? returns. 

## [0.41.0] - 2023-08-11

### Added
- Unittest for BRISTOL_871A.
- Unittest for Wavelength_TC_Lab.
- Unittest for BostonMicromachines_MultiDM.
- Unittest for Newport_AG_UC8.
- Unittest for OZOptics_DD100MC.
- Unittest for KoherasBoostikLaserAmplifier.
- New context manager 'subscribe_unsubscribe' for managing QMI signals in `qmi/utils/context_managers.py`.
- driver calls to set and get the relay state for `EdwardsVacuum_TIC.`
- tests/core/test_usbtmc.py: Created unit-tests for the qmi.core.usbtmc module.
- Backlash compensation calls for Newport Single Axis Motion Controllers.
- New functions to the `awg5014.py` instrument driver: `wait_command_completion`, `get_setup_file_name` and 
  `get/set_waveform_output_data_position`.

### Changed
- responses of driver calls for `EdwardsVacuum_TIC` to return objects instead of dictionaries.

### Fixed
- The Tektronix AWG 5014 QMI driver error checking method. It clears the transport buffer before the error query to avoid mixed response.
- The `read_until` method of VXI11 transport protocol now tries to repeatedly read until terminating character until timeout, not just once.
- Changed the port numbers in `test_proc.py` from 511 and 512 to be > 1024, as the smaller port numbers caused permission issues.
- In some other tests in `test_proc.py` specified explicitly `popen.pid = 0` as the latest Python 3.11 otherwise throws an error about
  comparison of a MagicMock object with an int, like in `if pid >= 0:`.

## [0.40.0] - 2023-07-06

### Added
- qmi/tools/proc.py: Added a new option `--locals` in the command line call. This can be used to start/stop/restart local contexts only.
- New documentation. Now more details for RPC methods, messaging, signalling and logging in QMI. Also, more examples about how to use tasks.
- Unittest for Tektronix_FCA3000.
- Unittest for SRS_DC205.
- Unittest for MCC_USB1808X.

### Changed
- qmi/tools/proc.py: changed the WINENV validater method. Previous method was not compatible with python3.11. Included in unit test.
- Moved several functions from `RohdeSchwarz_SGS100A` to the base class, and removed and renamed some (double) methods in `RohdeSchwarz_SMBV100A`.
- Pololu Maestro default values are the hardware limits. `set_max`, `set_min`, `get_target_value`, `get_value`, `move_up` and `move_down` are deprecated in the Pololu Maestro driver. They have either been replaced by other methods or have been removed altogether.
- All the instrument packages now have module class imports in the package level (in __init__.py). The unit-tests were modified such that these imports are used when possible.
- The `get_system_state` and `get_system_goal` methods for the Montana S50 returns enums instead of strings.

## [0.39.0] - 2023-05-26

### Added

- Base class for Newport single axis motion controllers `Newport_Single_Axis_Motion_Controller`.
- Newport SMC100CC controller driver `Newport_SMC100CC`.
- Newport CMA25CCL linear actuator.

### Changed

- Added optional `btstat` and `adcoffs` parameters for DIM3000 driver. Now works with ADRV5.
- Newport CONEX-CC controller inherits from `Newport_Single_Axis_Motion_Controller`.
- Added default baudrate of 115200 to Thorlabs TC200 driver.

### Fixed

- ADBasic compiler now correctly doesn't fail compilation on warnings only. 
- ADBasic compiler now correctly parses `fixme` warning.
- qmi/tools/proc.py: get child pid when in WINENV. This fixes the incorrect error message on starting of a service, when using Windows virtual environment.

## [0.38.0] - 2023-04-21

### Added

- Added client for Newport AG-UC8. `qmi_newport_ag_uc8`.
- A new warning pattern "fixme" matching added to `qmi/tools/adbasic_compiler.py` function `_parse_stderr_lines`. It now also recognizes patterns starting with "<hex_code>:fixme"
- Added unit-tests for Thorlabs instruments TC200, TSP01, TSP01B and K10CR1.
- For K10CR1, one way to raise QMI_TimeoutException was added to _wait_message, so that the function description is valid.
- Meanwhile the same exception was removed from _send_message as it will be handled in _read_message already.
- Made `AdbasicCompilerException` RPC compatible by adding a custom `__reduce__` method to pack the arguments in a tuple.
- Unittests for qmi/tools/proc.py.

### Removed

- The 'toolage' folder has been removed and contents moved to qid-utilities.
- removed matplotlib from install_requires in setup.py, and added classifier for Python v3.11.
- `qmi/gui` reference in `run_docs_sphinx.sh`

### Fixed

- Some additional PicoQuant license text fixes and other typo fixes.

## [0.37.0] - 2023-03-17

### Added

- Included full coverage unit-tests for the PtGrey BlackFly cameras.
- Included full coverage unit-tests for the PhysikInstrument E-873 Servo Controller.
- Adding acknowledgements, licensing and copyright (waiver) to the QMI.
- Added Parallax USB Propeller QMI driver.
- Adding the licence referrals into PicoQuant modules.
- Added two new functions, `get_phase` and `set_phase` to Rigol DG4102 QMI driver.
- Added unit-tests for this instrument.

### Removed

- Removed installing `libhdf5-dev` linux package, and `ldconfig` steps in the CI YAML script as the latest Python 3.11 release now has applicable python-hdf5 package wheel that works without pre-installed libraries

## [x.y.z] creation of repository

### Added
- ACKNOWLEDGEMENTS.md.
- Copyright waiver in README.md.
- CI workflows for regular push, pull request and for publishing.
- Scheduled CI workflow for main branch.
- Workflow for creating documentation into readthedocs.io.
- Added licence references for files.

### Changed
- LICENSE.md with a small change on first sentence.

### Removed

### Deprecated

### Fixed

[Unreleased]: https://github.com/QuTech-Delft/QMI/releases/x.y.z<|MERGE_RESOLUTION|>--- conflicted
+++ resolved
@@ -4,8 +4,6 @@
 The format is based on [Keep a Changelog](https://keepachangelog.com/en/1.0.0/),
 and this project adheres to [Semantic Versioning](https://semver.org/spec/v2.0.0.html).
 
-<<<<<<< HEAD
-=======
 ## [0.48.0-beta.0] - Unreleased
 
 ### Added
@@ -17,10 +15,10 @@
 ### Fixed
 - In context_singleton.py, the QMI log_dir path is now correctly retrieved from qmi.conf, if it is defined. 
 - The path is made OS-independent and the `~` character, if at start of the path, is replaced with actual path.
-
-### Removed
-
->>>>>>> 9119a3e3
+- Removed `[tool.setuptools.packages.find]` entry in `pyproject.toml` to fix a bug that installed only dist-info and not the package.
+
+### Removed
+
 ## [0.47.0] - 2025-03-14
 
 ### Added
