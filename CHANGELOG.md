--- conflicted
+++ resolved
@@ -13,21 +13,15 @@
   - A list of class constants
 
 ### Changed
-<<<<<<< HEAD
-=======
 - The Thorlabs APT protocol is now the same for both K10CR1 and MPC320 instruments.
 - The handling of discarding data and waiting for data during requests in APT protocol was improved. The waiting times are now directly from the class attribute DEFAULT_RESPONSE_TIMEOUT unless otherwise defined in calls.
->>>>>>> f2863e14
 - The dummy instrument now requires to be opened before using the RPC methods, by additions of open-checks.
 
 ### Fixed
 - Tenma power supply unit CLI read current and voltage calls fixed to be the correct `get_...` calls.
-<<<<<<< HEAD
-=======
 - Critical fix on `qmi.tools.proc` where the main program should also have `run` as the main method, not `main`.
 - The `is_move_completed` in Thorlabs_Mpc320 is fixed to work now, providing a short wait is used if it is called continuously in a loop until the response is True
 - The unittests were fixed accordingly to changes for K10CR1 and MPC320 device driver tests.
->>>>>>> f2863e14
 - Corrections in documentation.
 
 ### Removed
