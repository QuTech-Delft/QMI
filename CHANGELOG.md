--- conflicted
+++ resolved
@@ -12,11 +12,8 @@
 ### Changed
 - Non-interface breaking changes on `QMI_UsbTmcTransport` class calls `read` and `read_until_timeout`.
 
-<<<<<<< HEAD
 ### Fixed
-- 
-=======
->>>>>>> 7897c244
+- Changed a regexp line in TLB-670x driver to a raw string to avoid future warnings.
 
 ## [0.42.0] - 2023-09-29
 
