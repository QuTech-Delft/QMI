--- conflicted
+++ resolved
@@ -6,13 +6,10 @@
 
 ## \[x.y.z] - Unreleased
 
-<<<<<<< HEAD
-=======
 ### Added
 - New QMI driver for Newport SMC100PP and new actuator UTS100PP in the `actuators.py`. 
 - New functions in the Newport_Single_Axis_Motion_controller and Newport_SMC100CC classes.
 
->>>>>>> 0acf966b
 ## [0.41.0] - 2023-08-11
 
 ### Added
@@ -35,12 +32,9 @@
 ### Fixed
 - The Tektronix AWG 5014 QMI driver error checking method. It clears the transport buffer before the error query to avoid mixed response
 - The `read_until` method of VXI11 transport protocol now tries to repeatedly read until terminating character until timeout, not just once.
-<<<<<<< HEAD
-=======
 - Changed the port numbers in `test_proc.py` from 511 and 512 to be > 1024, as the smaller port numbers caused permission issues.
 - In some other tests in `test_proc.py` specified explicitly `popen.pid = 0` as the latest Python 3.11 otherwise throws an error about
   comparison of a MagicMock object with an int, like in `if pid >= 0:`.
->>>>>>> 0acf966b
 
 # [0.40.0] - 2023-07-06
 
