--- conflicted
+++ resolved
@@ -12,15 +12,12 @@
 
 ### Changed
 - Non-interface breaking changes on `QMI_UsbTmcTransport` class calls `read` and `read_until_timeout`.
-<<<<<<< HEAD
 - QMI_Vxi11Transport.read() to not discard read data buffer at exception. It also returns data immediately if requested nbytes of data is already in the read buffer.
 - QMI_Vxi11Transport.read_until() to not discard read data buffer at exception. It also returns data immediately if requested message terminator is already in the read buffer.
 - QMI_Vxi11Transport.discard_read() to also empty current read buffer, and to restore instrument timeout correctly.
-=======
 
 ### Fixed
 - Changed a regexp line in TLB-670x driver to a raw string to avoid future warnings.
->>>>>>> d6cdc231
 
 ## [0.42.0] - 2023-09-29
 
