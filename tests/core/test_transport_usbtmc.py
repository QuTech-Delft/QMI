import sys
import unittest.mock

import usb.core

sys.modules["usb.core"] = unittest.mock.Mock()
sys.modules["usb.core.find"] = unittest.mock.Mock()

from qmi.core.transport_usbtmc_pyusb import QMI_PyUsbTmcTransport
from qmi.core.exceptions import QMI_TimeoutException, QMI_EndOfInputException
# For not causing an error by missing pyvisa library in the pipeline tests, we mock also the pyvisa existence
import tests.core.pyvisa_stub
sys.modules["pyvisa"] = tests.core.pyvisa_stub
sys.modules["pyvisa.errors"] = tests.core.pyvisa_stub.errors
from qmi.core.transport_usbtmc_visa import QMI_VisaUsbTmcTransport
patcher = unittest.mock.patch("pyvisa.errors")


class TestQmiPyUsbTmcTransport(unittest.TestCase):
    """Test QMI_PyUsbTmcTransport."""
    def test_create_object(self):
        dev = QMI_PyUsbTmcTransport(0x1234, 0x5678, "90")
        self.assertIsNotNone(dev)
        self.assertEqual(dev.vendorid, int(0x1234))
        self.assertEqual(dev.productid, int(0x5678))
        self.assertEqual(dev.serialnr, "90")

    @unittest.mock.patch("qmi.core.usbtmc.Instrument")
    def test_open_close(self, mock):
        dev = QMI_PyUsbTmcTransport(0x1234, 0x5678, "90")
        dev.open()
        dev.close()

        mock().open.assert_called_once()
        mock().close.assert_called_once()

    @unittest.mock.patch("qmi.core.usbtmc.Instrument")
    def test_write(self, mock):
        data = b"data"

        dev = QMI_PyUsbTmcTransport(0x1234, 0x5678, "90")
        dev.open()
        dev.write(data)
        dev.close()

        mock().write_raw.assert_called_once_with(data)

    @unittest.mock.patch("qmi.core.usbtmc.Instrument")
    def test_read(self, mock):
        """Test read method works."""
        expected = b"0"
        mock().read_raw.return_value = expected

        dev = QMI_PyUsbTmcTransport(0x1234, 0x5678, "90")
        dev.open()
        ret = dev.read(1, timeout=0.001)
        dev.close()

        mock().read_raw.assert_called_once()
        self.assertEqual(ret, expected)

    @unittest.mock.patch("qmi.core.usbtmc.Instrument")
    def test_read_raises_exception(self, mock):
        """A test to see that read raises QMI_EndOfInputException."""
        # Arrange
        nbytes = 2
        buf = b"0"
        mock().read_raw.return_value = buf

<<<<<<< HEAD
        expected = f"The read buffer did not contain expected bytes of data ({len(buf)} != {nbytes}."
=======
        expected = f"The read message did not contain expected bytes of data ({len(buf)} != {nbytes}."
>>>>>>> 7897c244
        dev = QMI_PyUsbTmcTransport(0x1234, 0x5678, "90")
        dev.open()
        with self.assertRaises(QMI_EndOfInputException) as exc:
            dev.read(nbytes, timeout=0.001)

        dev.close()

        mock().read_raw.assert_called_once()
        self.assertEqual(str(exc.exception), str(expected))

    @unittest.mock.patch("qmi.core.usbtmc.Instrument")
    def test_read_until(self, mock):
        """This should forward the executions to read_until_timeout, so we test both in one go."""
        expected = b"01234"

        mock().read_raw.return_value = expected
        dev = QMI_PyUsbTmcTransport(0x1234, 0x5678, "90")
        dev.open()
        ret = dev.read_until(b"T3000", timeout=0.001)
        dev.close()

        mock().read_raw.assert_called_once()
        self.assertEqual(ret, expected)

    @unittest.mock.patch("qmi.core.usbtmc.Instrument")
    def test_discard_read(self, mock):
<<<<<<< HEAD
        """See that discard_read either empties the read buffer, or if it is already empty,
        it tries to read whatever is in the incoming instrument buffer.
        """
=======
        """See that discard_read tries to read whatever is in the incoming instrument buffer."""
>>>>>>> 7897c244
        expected = b"01234"

        mock().read_raw.return_value = expected
        dev = QMI_PyUsbTmcTransport(0x1234, 0x5678, "90")
<<<<<<< HEAD
        dev._read_buffer = b"somestuff"
=======
>>>>>>> 7897c244
        dev.open()
        # Discard read should empty the read buffer and discard instrument readout.
        dev.discard_read()
        dev.close()

        mock().read_raw.assert_called_once()
<<<<<<< HEAD
        self.assertEqual(bytes(), dev._read_buffer)

    @unittest.mock.patch("qmi.core.usbtmc.Instrument")
    def test_discard_read_does_not_except(self, mock):
        """See that discard_read passes QMI_TimeoutException if read buffer and incoming instrument buffer are empty."""
=======

    @unittest.mock.patch("qmi.core.usbtmc.Instrument")
    def test_discard_read_does_not_except(self, mock):
        """See that discard_read passes QMI_TimeoutException if incoming instrument buffer is empty."""
>>>>>>> 7897c244
        usberror = usb.core.USBError("Timeout!")
        usberror.errno = 110  # Set for Timeout
        mock().read_raw.side_effect = [usberror]
        dev = QMI_PyUsbTmcTransport(0x1234, 0x5678, "90")
        dev.open()
        dev.discard_read()
        dev.close()

        mock().read_raw.assert_called_once()


class TestQmiVisaUsbTmcTransport(unittest.TestCase):
    """Test QMI_VisaUsbTmcTransport."""
    def test_create_object(self):
        dev = QMI_VisaUsbTmcTransport(0x1234, 0x5678, "90")
        self.assertIsNotNone(dev)

    def test_list_resources(self):
        """Test static method list_resources. Make sure two correct resources are formatted and one
        incorrect resource is ignored."""
        # correct resources
        vendorid_1 = tests.core.pyvisa_stub.vendorid_1
        productid_1 = tests.core.pyvisa_stub.productid_1
        serialnr_1 = tests.core.pyvisa_stub.serialnr_1
        vendorid_3 = tests.core.pyvisa_stub.vendorid_3
        productid_3 = tests.core.pyvisa_stub.productid_3
        serialnr_3 = tests.core.pyvisa_stub.serialnr_3
        # QMI-style transport strings. Resource "2" should be invalid and not included.
        qmi_str_1 = f"usbtmc:vendorid=0x{vendorid_1:04x}:productid=0x{productid_1:04x}:serialnr={serialnr_1}"
        qmi_str_3 = f"usbtmc:vendorid=0x{vendorid_3:04x}:productid=0x{productid_3:04x}:serialnr={serialnr_3}"
        expected_output = [qmi_str_1, qmi_str_3]
        # Act
        output = QMI_VisaUsbTmcTransport.list_resources()
        # Assert
        self.assertListEqual(expected_output, output)

    @unittest.mock.patch("pyvisa.ResourceManager.open_resource")
    def test_open_close(self, mock):
        dev = QMI_VisaUsbTmcTransport(0x1234, 0x5678, "90")
        dev.open()
        dev.close()

        mock.assert_called_once()

    @unittest.mock.patch("pyvisa.ResourceManager.open_resource")
    def test_write(self, mock):
        data = bytes("data".encode())

        dev = QMI_VisaUsbTmcTransport(0x1234, 0x5678, "90")
        dev.open()
        dev.write(data)
        dev.close()

        mock().write_raw.assert_called_once_with(data)

    @unittest.mock.patch("pyvisa.ResourceManager.open_resource")
    def test_read(self, mock):
        expected = b"0"

        mock().read_raw.return_value = expected
        dev = QMI_VisaUsbTmcTransport(0x1234, 0x5678, "90")
        dev.open()
        ret = dev.read(1, timeout=0.001)
        dev.close()

        mock().read_raw.assert_called_once()
        self.assertEqual(ret, expected)

    @unittest.mock.patch("pyvisa.ResourceManager.open_resource")
    @unittest.mock.patch("pyvisa.errors.VisaIOError", new_callable=lambda: tests.core.pyvisa_stub.VisaIOError)
    def test_read_raises_exception(self, exc_mock, mock):
        """A test to see that read raises QMI_TimeoutException """
        # Arrange
        timeout_error = tests.core.pyvisa_stub.VI_ERROR_TMO
        mock().read_raw.side_effect = exc_mock(timeout_error)
        expected = QMI_TimeoutException(str(tests.core.pyvisa_stub.VisaIOError(timeout_error)))
        dev = QMI_VisaUsbTmcTransport(0x1234, 0x5678, "90")
        dev.open()
        with self.assertRaises(QMI_TimeoutException) as exc:
            dev.read(1, timeout=0.001)

        dev.close()

        mock().read_raw.assert_called_once()
        self.assertEqual(repr(exc.exception), repr(expected))

    @unittest.mock.patch("pyvisa.ResourceManager.open_resource")
    def test_read_until(self, mock):
        """This should forward the executions to read_until_timeout, so we test both in one go."""
        expected = b"01234"

        mock().read_raw.return_value = expected
        dev = QMI_VisaUsbTmcTransport(0x1234, 0x5678, "90")
        dev.open()
        ret = dev.read_until(b"T3000", timeout=0.001)
        dev.close()

        mock().read_raw.assert_called_once()
        self.assertEqual(ret, expected)

    @unittest.mock.patch("pyvisa.ResourceManager.open_resource")
    def test_discard_read(self, mock):
        """See that discard_read empties the read buffer, and
        it tries to read whatever is in the incoming instrument buffer.
        """
        expected = b"01234"

        mock().read_raw.return_value = expected
        dev = QMI_VisaUsbTmcTransport(0x1234, 0x5678, "90")
<<<<<<< HEAD
        dev._read_buffer = b"somestuff"
=======
>>>>>>> 7897c244
        dev.open()
        # Discard read should empty the read buffer and read instrument data
        dev.discard_read()
        dev.close()

        mock().read_raw.assert_called_once()
<<<<<<< HEAD
        self.assertEqual(bytes(), dev._read_buffer)
=======
>>>>>>> 7897c244

    @unittest.mock.patch("pyvisa.ResourceManager.open_resource")
    @unittest.mock.patch("pyvisa.errors.VisaIOError", new_callable=lambda: tests.core.pyvisa_stub.VisaIOError)
    def test_discard_read_does_not_except(self, exc_mock, mock):
        """See that discard_read passes QMI_TimeoutException if read buffer and incoming instrument buffer are empty."""
        timeout_error = tests.core.pyvisa_stub.VI_ERROR_TMO
        mock().read_raw.side_effect = exc_mock(timeout_error)
        dev = QMI_VisaUsbTmcTransport(0x1234, 0x5678, "90")
        dev.open()
        dev.discard_read()
        dev.close()

        mock().read_raw.assert_called_once()


if __name__ == "__main__":
    unittest.main()<|MERGE_RESOLUTION|>--- conflicted
+++ resolved
@@ -67,11 +67,7 @@
         buf = b"0"
         mock().read_raw.return_value = buf
 
-<<<<<<< HEAD
-        expected = f"The read buffer did not contain expected bytes of data ({len(buf)} != {nbytes}."
-=======
         expected = f"The read message did not contain expected bytes of data ({len(buf)} != {nbytes}."
->>>>>>> 7897c244
         dev = QMI_PyUsbTmcTransport(0x1234, 0x5678, "90")
         dev.open()
         with self.assertRaises(QMI_EndOfInputException) as exc:
@@ -98,39 +94,21 @@
 
     @unittest.mock.patch("qmi.core.usbtmc.Instrument")
     def test_discard_read(self, mock):
-<<<<<<< HEAD
-        """See that discard_read either empties the read buffer, or if it is already empty,
-        it tries to read whatever is in the incoming instrument buffer.
-        """
-=======
         """See that discard_read tries to read whatever is in the incoming instrument buffer."""
->>>>>>> 7897c244
-        expected = b"01234"
-
-        mock().read_raw.return_value = expected
-        dev = QMI_PyUsbTmcTransport(0x1234, 0x5678, "90")
-<<<<<<< HEAD
-        dev._read_buffer = b"somestuff"
-=======
->>>>>>> 7897c244
+        expected = b"01234"
+
+        mock().read_raw.return_value = expected
+        dev = QMI_PyUsbTmcTransport(0x1234, 0x5678, "90")
         dev.open()
         # Discard read should empty the read buffer and discard instrument readout.
         dev.discard_read()
         dev.close()
 
         mock().read_raw.assert_called_once()
-<<<<<<< HEAD
-        self.assertEqual(bytes(), dev._read_buffer)
-
-    @unittest.mock.patch("qmi.core.usbtmc.Instrument")
-    def test_discard_read_does_not_except(self, mock):
-        """See that discard_read passes QMI_TimeoutException if read buffer and incoming instrument buffer are empty."""
-=======
 
     @unittest.mock.patch("qmi.core.usbtmc.Instrument")
     def test_discard_read_does_not_except(self, mock):
         """See that discard_read passes QMI_TimeoutException if incoming instrument buffer is empty."""
->>>>>>> 7897c244
         usberror = usb.core.USBError("Timeout!")
         usberror.errno = 110  # Set for Timeout
         mock().read_raw.side_effect = [usberror]
@@ -240,20 +218,12 @@
 
         mock().read_raw.return_value = expected
         dev = QMI_VisaUsbTmcTransport(0x1234, 0x5678, "90")
-<<<<<<< HEAD
-        dev._read_buffer = b"somestuff"
-=======
->>>>>>> 7897c244
         dev.open()
         # Discard read should empty the read buffer and read instrument data
         dev.discard_read()
         dev.close()
 
         mock().read_raw.assert_called_once()
-<<<<<<< HEAD
-        self.assertEqual(bytes(), dev._read_buffer)
-=======
->>>>>>> 7897c244
 
     @unittest.mock.patch("pyvisa.ResourceManager.open_resource")
     @unittest.mock.patch("pyvisa.errors.VisaIOError", new_callable=lambda: tests.core.pyvisa_stub.VisaIOError)
