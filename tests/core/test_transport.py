--- conflicted
+++ resolved
@@ -105,25 +105,6 @@
                                      stopbits=2)
 
     def test_factory_udp(self):
-<<<<<<< HEAD
-        # Create UDP transport.
-        trans = create_transport(f"udp:localhost:{int(self.server_port)}")
-        trans.open()
-
-        self.server_sock.settimeout(1.0)
-        # Send data to server through transport. Receive and assert.
-        w_data = b"aap noot\n"
-        trans.write(w_data)
-        data = self.server_sock.recv(len(w_data))
-        self.assertEqual(data, w_data)
-
-        # Close and re-open with different port number for being able to receive.
-        trans.close()
-        trans = QMI_UdpTransport("localhost", int(self.server_port) - 1)
-        trans.open()
-
-=======
->>>>>>> 62bdc812
         async def the_call():
             # Async function for not sending the message "too early" so that it won't get lost
             time.sleep(0.1)
@@ -465,11 +446,44 @@
     def setUp(self):
         # Filter out warnings about unclosed sockets
         warnings.filterwarnings("ignore", "unclosed", ResourceWarning)
-<<<<<<< HEAD
-        # Create dummy non-listening UDP port.
-        # self.dummy_sock = socket.socket(socket.AF_INET, socket.SOCK_DGRAM, 0)
-        # self.dummy_sock.bind(("", 64000))
-        # (dummy_host, self.dummy_port) = self.dummy_sock.getsockname()
+
+    def test_host_validation(self):
+        """Try to create a base transport with invalid hosts. See that exceptions are raised."""
+        with self.assertRaises(qmi.core.exceptions.QMI_TransportDescriptorException):
+            QMI_SocketTransport("invalid_hostname", 22)
+
+        with self.assertRaises(qmi.core.exceptions.QMI_TransportDescriptorException):
+            QMI_SocketTransport("192.168.1.300", 22)
+
+    def test_port_validation(self):
+        """Try to create a base transport with invalid port numbers. See that exceptions are raised."""
+        with self.assertRaises(qmi.core.exceptions.QMI_TransportDescriptorException):
+            QMI_SocketTransport("localhost", 0)
+
+        with self.assertRaises(qmi.core.exceptions.QMI_TransportDescriptorException):
+            QMI_SocketTransport("localhost", 100000)
+
+    def test_write_and_read_not_implemented_error(self):
+        """Test QMI_UdpTcpTransportBase.write() is not implemented in the base class."""
+        # Create UDP transport connected to local server.
+        trans = QMI_SocketTransport("localhost", 64500)
+        trans.open()
+
+        # Try to send something through the transport.
+        with self.assertRaises(NotImplementedError):
+            trans.write(b"")
+
+        # Try to receive something through the transport.
+        with self.assertRaises(NotImplementedError):
+            trans.read(1)
+
+
+class TestQmiUdpTransport(unittest.TestCase):
+    """Test QMI_UdpTransport class."""
+
+    def setUp(self):
+        # Filter out warnings about unclosed sockets
+        warnings.filterwarnings("ignore", "unclosed", ResourceWarning)
 
         # Create UDP server socket.
         self.server_sock = socket.socket(socket.AF_INET, socket.SOCK_DGRAM)
@@ -477,159 +491,8 @@
         self.server_sock.bind((self.server_host, self.server_port))
 
     def tearDown(self):
-        # self.dummy_sock.close()
         self.server_sock.close()
-=======
-
-    def test_host_validation(self):
-        """Try to create a base transport with invalid hosts. See that exceptions are raised."""
-        with self.assertRaises(qmi.core.exceptions.QMI_TransportDescriptorException):
-            QMI_SocketTransport("invalid_hostname", 22)
-
-        with self.assertRaises(qmi.core.exceptions.QMI_TransportDescriptorException):
-            QMI_SocketTransport("192.168.1.300", 22)
->>>>>>> 62bdc812
-
-    def test_port_validation(self):
-        """Try to create a base transport with invalid port numbers. See that exceptions are raised."""
-        with self.assertRaises(qmi.core.exceptions.QMI_TransportDescriptorException):
-            QMI_SocketTransport("localhost", 0)
-
-        with self.assertRaises(qmi.core.exceptions.QMI_TransportDescriptorException):
-            QMI_SocketTransport("localhost", 100000)
-
-    def test_write_and_read_not_implemented_error(self):
-        """Test QMI_UdpTcpTransportBase.write() is not implemented in the base class."""
-        # Create UDP transport connected to local server.
-<<<<<<< HEAD
-        trans = QMI_UdpTransport("localhost", int(self.server_port))
-        trans.open()
-
-        # Send some bytes through the transport.
-        testmsg = b"aap noot"
-        trans.write(testmsg)
-
-        # Receive bytes at the server side.
-        buf = bytearray()
-        while len(buf) < len(testmsg):
-            self.server_sock.settimeout(1)
-            data = self.server_sock.recv(100)
-            self.assertNotEqual(data, b"")
-            buf.extend(data)
-        self.assertEqual(buf, testmsg)
-
-        # Close and re-open with different port number for being able to receive.
-        trans.close()
-        trans = QMI_UdpTransport("localhost", int(self.server_port) - 1)
-        trans.open()
-
-        # Send some bytes back from server to transport.
-        testmsg = b"answer"
-        self.server_sock.sendto(testmsg, trans._address)
-
-        # Receive bytes through the transport.
-        data = trans.read(len(testmsg), timeout=1.0)
-        self.assertEqual(testmsg, data)
-
-        # Try to receive more bytes; wait for timeout.
-        with self.assertRaises(qmi.core.exceptions.QMI_TimeoutException):
-            trans.read(10, timeout=1.0)
-
-        # Send more bytes back from server to transport.
-        self.server_sock.sendto(b"more bytes", trans._address)
-
-        # Receive the first bunch of bytes.
-        data = trans.read(5, timeout=1.0)
-        self.assertEqual(data, b"more ")
-
-        # Receive the remaining bytes in a separate call.
-        # Try to receive more bytes than are available to hit timeout.
-        with self.assertRaises(qmi.core.exceptions.QMI_TimeoutException):
-            trans.read(10, timeout=1.0)
-
-        # Remaining bytes are still in buffer after failed read above.
-        # Receive some of them.
-        data = trans.read(3, timeout=1.0)
-        self.assertEqual(data, b"byt")
-
-        # Send more bytes from server to transport.
-        self.server_sock.sendto(b"first line\nsecond line", trans._address)
-
-        # Receive the first line.
-        # It starts with remaining bytes from the previous send.
-        data = trans.read_until(b"\n", timeout=1.0)
-        self.assertEqual(data, b"esfirst line\n")
-
-        # Receive first word of the second line.
-        data = trans.read(7, timeout=None)
-        self.assertEqual(data, b"second ")
-
-        # Try to receive a second line; this should hit the timeout.
-        with self.assertRaises(qmi.core.exceptions.QMI_TimeoutException):
-            trans.read_until(b"\n", timeout=1.0)
-
-        # Send message terminator for the second line.
-        self.server_sock.sendto(b"\n", trans._address)
-=======
-        trans = QMI_SocketTransport("localhost", 64500)
-        trans.open()
-
-        # Try to send something through the transport.
-        with self.assertRaises(NotImplementedError):
-            trans.write(b"")
-
-        # Try to receive something through the transport.
-        with self.assertRaises(NotImplementedError):
-            trans.read(1)
->>>>>>> 62bdc812
-
-
-<<<<<<< HEAD
-        # Test with a 2-character terminator.
-        self.server_sock.sendto(b"the;last\nline;\n", trans._address)
-        data = trans.read_until(b";\n", timeout=1.0)
-        self.assertEqual(data, b"the;last\nline;\n")
-=======
-class TestQmiUdpTransport(unittest.TestCase):
-    """Test QMI_UdpTransport class."""
->>>>>>> 62bdc812
-
-    def setUp(self):
-        # Filter out warnings about unclosed sockets
-        warnings.filterwarnings("ignore", "unclosed", ResourceWarning)
-
-<<<<<<< HEAD
-        # Close server-side socket.
-        self.server_sock.close()
-=======
-        # Create UDP server socket.
-        self.server_sock = socket.socket(socket.AF_INET, socket.SOCK_DGRAM)
-        self.server_host, self.server_port = "localhost", 65000
-        self.server_sock.bind((self.server_host, self.server_port))
->>>>>>> 62bdc812
-
-    def tearDown(self):
-        self.server_sock.close()
-
-<<<<<<< HEAD
-        # Create UDP transport connected to local server.
-        trans = QMI_UdpTransport("127.0.0.1", self.server_port - 1)
-        trans.open()
-
-        # The transport should fail if sent package is > 4kB, as UDP is not set to handle larger packages.
-        bs_size = 5000  # Normal max 2**12 bytes (- headers)
-        s = ''.join(random.choices(string.ascii_uppercase + string.digits, k=bs_size))
-
-        async def the_call():
-            # Async function for not sending the message "too early" so that it won't get lost
-            time.sleep(0.1)
-            self.server_sock.sendto(s.encode(), trans._address)
-            l = asyncio.get_running_loop()
-            l.stop()
-
-        # Send some bytes from server to transport.
-        self.server_sock.sendto(s.encode(), trans._address)
-=======
+
     def test_cannot_use_qmi_transmission_udp_port(self):
         # Test that port number 35999 is reserved for QMI packets.
         with self.assertRaises(qmi.core.exceptions.QMI_TransportDescriptorException):
@@ -667,7 +530,6 @@
             # Try to receive more bytes than are available to hit timeout.
             with self.assertRaises(qmi.core.exceptions.QMI_TimeoutException):
                 trans.read(10, timeout=1.0)
->>>>>>> 62bdc812
 
             # Remaining bytes are still in buffer after failed read above.
             # Receive some of them.
@@ -702,14 +564,9 @@
             data = trans.read_until(b";\n", timeout=1.0)
             self.assertEqual(data, b"the;last\nline;\n")
 
-<<<<<<< HEAD
-        # Send some bytes from server to transport.
-        self.server_sock.sendto(s.encode(), trans._address)
-=======
             # Send some bytes through the transport.
             testmsg = b"aap noot"
             trans.write(testmsg)
->>>>>>> 62bdc812
 
             # Receive bytes one-by-one.
             buf = bytearray()
@@ -723,16 +580,6 @@
     def test_udp_large_packages(self):
         """Test for large package sizes > 4096 bytes, which is regular UDP limit."""
         # Create UDP transport connected to local server.
-<<<<<<< HEAD
-        trans = QMI_UdpTransport("127.0.0.1", self.server_port - 1)
-        trans.open()
-
-        # Send some bytes from server to transport.
-        self.server_sock.sendto(b"some bytes", trans._address)
-
-        # Close connection on server side.
-        self.server_sock.close()
-=======
         with open_close(QMI_UdpTransport("127.0.0.1", self.server_port - 1)) as trans:
             # The transport should fail if sent package is > 4kB, as UDP is not set to handle larger packages.
             bs_size = 5000  # Normal max 2**12 bytes (- headers)
@@ -802,7 +649,6 @@
             # Receive bytes through transport.
             data = trans.read(4, timeout=1.0)
             self.assertEqual(data, b"some")
->>>>>>> 62bdc812
 
             # Try to receive more bytes than are available (triggers exception).
             with self.assertRaises(qmi.core.exceptions.QMI_TimeoutException):
@@ -850,15 +696,6 @@
             bs_size = 5000  # Normal max 2**12 bytes (- headers)
             s = ''.join(random.choices(string.ascii_uppercase + string.digits, k=bs_size))
 
-<<<<<<< HEAD
-        # Create UDP transport connected to local server.
-        trans = QMI_UdpTransport("localhost", self.server_port - 1)
-        trans.open()
-
-        # Send some bytes from server to transport.
-        testmsg = b"hello there"
-        self.server_sock.sendto(testmsg, trans._address)
-=======
             # Send some bytes from server to transport.
             self.server_sock.sendto(s.encode(), trans._address)
 
@@ -871,7 +708,6 @@
                 # Catch this as some servers apparently fragment the message to be max of 4096 bytes, so it does not crash
                 if len(trans._read_buffer) != 4107:
                     raise AssertionError from tim
->>>>>>> 62bdc812
 
     def test_read_until_timeout(self):
         """Test `read_until_timeout` until timeout."""
@@ -885,14 +721,9 @@
             data = trans.read_until_timeout(len(testmsg), timeout=1.0)
             self.assertEqual(data, testmsg)
 
-<<<<<<< HEAD
-        # Send more bytes back from server to transport.
-        self.server_sock.sendto(b"more bytes", trans._address)
-=======
             # Try to receive more bytes; wait for timeout.
             data = trans.read_until_timeout(10, timeout=1.0)
             self.assertEqual(data, b"")
->>>>>>> 62bdc812
 
             # Send more bytes back from server to transport.
             self.server_sock.sendto(b"more bytes", trans._address)
@@ -901,13 +732,6 @@
             data = trans.read_until_timeout(5, timeout=1.0)
             self.assertEqual(data, b"more ")
 
-<<<<<<< HEAD
-        # Send more bytes from server to transport.
-        self.server_sock.sendto(b"last data", trans._address)
-
-        # Close connection on server side.
-        self.server_sock.close()
-=======
             # Try to receive more bytes than are available to get partial data
             # after timeout.
             data = trans.read_until_timeout(10, timeout=1.0)
@@ -915,7 +739,6 @@
 
             # Send more bytes from server to transport.
             self.server_sock.sendto(b"last data", trans._address)
->>>>>>> 62bdc812
 
             # Close connection on server side.
             self.server_sock.close()
@@ -940,11 +763,6 @@
             testmsg = b"hello there"
             self.server_sock.sendto(testmsg, trans._address)
 
-<<<<<<< HEAD
-        # Send some bytes from server to transport.
-        testmsg = b"hello there"
-        self.server_sock.sendto(testmsg, trans._address)
-=======
             # Discard bytes through the transport.
             trans.discard_read()
             # Try to read, which should now except as the input buffer was discarded
@@ -954,7 +772,6 @@
             # The transport should fail if sent package is > 4kB, as UDP is not set to handle larger packages.
             bs_size = 5000  # Normal max 2**12 bytes (- headers)
             s = ''.join(random.choices(string.ascii_uppercase + string.digits, k=bs_size))
->>>>>>> 62bdc812
 
             # Send some bytes from server to transport.
             self.server_sock.sendto(s.encode(), trans._address)
@@ -985,70 +802,6 @@
     def test_udp_async(self):
         """Test asynchronous data sending and receiving works, also with partial reads."""
         # Create UDP transport connected to local server.
-<<<<<<< HEAD
-        trans = QMI_UdpTransport("localhost", self.server_port - 1)
-        trans.open()
-
-        # Create a separate thread which sends data from the server side.
-        def thread_main():
-            for i in range(4):
-                time.sleep(0.5)
-                self.server_sock.sendto("tick {}".format(i).encode("ascii"), trans._address)
-                time.sleep(0.5)
-                self.server_sock.sendto("tock {}\n".format(i).encode("ascii"), trans._address)
-
-        thread = threading.Thread(target=thread_main, name="test_transport_thread")
-        thread.start()
-
-        try:
-            # Receive data through the transport (after ~ 0.5 second delay).
-            data = trans.read(6, timeout=1.0)
-            self.assertEqual(data, b"tick 0")
-
-            # Receive terminated message through the transport (after delay).
-            data = trans.read_until(b"\n", timeout=1.0)
-            self.assertEqual(data, b"tock 0\n")
-
-            # Receive data which arrives in 3 chunks.
-            data = trans.read(15, timeout=2.0)
-            self.assertEqual(data, b"tick 1tock 1\nti")
-
-            # Receive terminated message which arrives in chunks.
-            data = trans.read_until(b"\n", timeout=1.0)
-            self.assertEqual(data, b"ck 2tock 2\n")
-
-            # Receive partial data after timeout.
-            data = trans.read_until_timeout(100, timeout=0.6)
-            self.assertEqual(data, b"tick 3")
-
-            # Check no further data available yet.
-            with self.assertRaises(qmi.core.exceptions.QMI_TimeoutException):
-                trans.read_until(b"\n", timeout=0)
-
-            # Wait until data arrives.
-            data = trans.read_until(b"\n", timeout=1.0)
-            self.assertEqual(data, b"tock 3\n")
-
-            # Check no further data available.
-            data = trans.read_until_timeout(1, timeout=0)
-            self.assertEqual(data, b"")
-
-        finally:
-            # Clean up background thread.
-            thread.join()
-
-        # Close transport.
-        trans.close()
-
-        # Close server side.
-        self.server_sock.close()
-
-    def test_invalid_host(self):
-        with self.assertRaises(qmi.core.exceptions.QMI_TransportDescriptorException):
-            QMI_UdpTransport("invalid_hostname", 22)
-        with self.assertRaises(qmi.core.exceptions.QMI_TransportDescriptorException):
-            QMI_UdpTransport("192.168.1.300", 22)
-=======
         with open_close(QMI_UdpTransport("localhost", self.server_port - 1)) as trans:
             # Create a separate thread which sends data from the server side.
             def thread_main():
@@ -1099,7 +852,6 @@
                 thread.join()
                 # Close server side.
                 self.server_sock.close()
->>>>>>> 62bdc812
 
 
 class TestQmiTcpTransport(unittest.TestCase):
