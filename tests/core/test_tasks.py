#! /usr/bin/env python3

"""Test QMI task functionality."""

import logging
import random
import threading
import time
import unittest
from collections import namedtuple
from unittest.mock import sentinel

import qmi
import qmi.core.exceptions
from qmi.utils.context_managers import start_stop, start_stop_join
from qmi.core.pubsub import QMI_Signal, QMI_SignalReceiver
from qmi.core.rpc import QMI_RpcObject, rpc_method
from qmi.core.task import (
    QMI_Task,
    QMI_LoopTask,
    QMI_LoopTaskMissedLoopPolicy,
    QMI_TaskRunner,
)

from tests.patcher import PatcherQmiContext


class CustomTaskRunner(QMI_TaskRunner):
    @rpc_method
    def get_custom_taskrunner_attr(self):
        return sentinel.custom_taskrunner_attr


class SimpleTestTask(QMI_Task):
    """A simple test task.

    It waits for a configurable time, then emits a signal and stops.
    Alternatively, the task can be configured to raise an exception during initialization or while running.
    """

    Settings = namedtuple("Settings", "message value")

    my_signal = QMI_Signal([int])

    def __init__(
        self,
        task_runner,
        name,
        raise_exception_in_init,
        raise_exception_in_run,
        duration,
        value,
    ):
        super().__init__(task_runner, name)

        self.settings = SimpleTestTask.Settings(
            "Hello, world from within SimpleTestTask!", value
        )
        self.raise_exception_in_run = raise_exception_in_run
        self.duration = duration

        if raise_exception_in_init:
            raise ValueError(
                "This error originates from within SimpleTestTask's __init__() method."
            )

    def run(self):
        """Run this task."""

        if self.raise_exception_in_run:
            raise ValueError(
                "This error originates from within SimpleTestTask's run() method."
            )

        run_until = time.monotonic() + self.duration
        while time.monotonic() < run_until:
            self.update_settings()
            self.sleep(0.100)  # Wait for 100 ms.

        self.status = self.settings.value
        self.my_signal.publish(self.settings.value)


class SlowTestTask(SimpleTestTask):
    """A slow version of simple test task.

    It waits for a configurable time, then emits a signal and stops.
    The difference to the SimpleTestTask is that the settings update rate is much slower.
    """

    Settings = namedtuple("Settings", "message value")

    my_signal = QMI_Signal([int])

    def __init__(self, task_runner, name, duration, value, event):
        super().__init__(task_runner, name, False, False, duration, value)
        self.event = event

    def run(self):
        """Run this task."""

        run_until = time.monotonic() + self.duration
        while time.monotonic() < run_until:
            if self.event.is_set():
                self.update_settings()
                self.event.clear()

            self.sleep(0.1)

        self.status = self.settings.value
        self.my_signal.publish(self.settings.value)


class TestPublisher(QMI_RpcObject):
    """A simple RPC object which can publish a signal."""

    sig_test = QMI_Signal([int])

    @rpc_method
    def send_signal(self, value):
        self.sig_test.publish(value)


class SignalWaitingTask(QMI_Task):
    """A test task that waits for signals.

    This task subscribes to signals from another object.
    The task waits for a signal, then stops or continues depending on
    the contents of the signal.
    """

    def __init__(self, task_runner, name, wait_timeout, context_id):
        super().__init__(task_runner, name)
        self.wait_timeout = wait_timeout
        self.receiver = QMI_SignalReceiver()
        publisher_proxy = qmi.get_task(f"{context_id}.test_publisher")
        publisher_proxy.sig_test.subscribe(self.receiver)
        self.status = None

    def run(self):
        while True:
            try:
                signal = self.receiver.get_next_signal(timeout=self.wait_timeout)
            except qmi.core.exceptions.QMI_TaskStopException:
                # This happens if the task is stopped while waiting for a signal.
                self.status = -100
                raise
            except qmi.core.exceptions.QMI_TimeoutException:
                # This happens if no signal arrives within `wait_timeout`.
                self.status = -101
                raise
            assert signal.signal_name == "sig_test"
            (value,) = signal.args
            if value == -1:
                break
            self.status = value


class LoopTestTask(QMI_LoopTask):
    """A loop test task.

    This task overrides the standard QMI_LoopTask methods and tests them. It also tests that the signals get
    published when changed, and that a loop time-outing its iteration period are handled as expected from the attribute
    set for `QMI_LoopTaskMissedLoopPolicy`.
    """

    Status = namedtuple("Status", "message value")
    Settings = namedtuple("Settings", "message value")

    my_signal = QMI_Signal([int])

    def __init__(
        self,
        task_runner,
        name,
        status_value,
        loop_period,
        policy,
        nr_of_loops,
        increase_loop,
        error=None,
    ):
        super().__init__(task_runner, name, loop_period, policy)
        # Initialize settings and status with some (default) values
        self.settings = LoopTestTask.Settings("Standard setting for LoopTestTask", 1)
        self.status = LoopTestTask.Status("LoopTestTask loop iteration status is", status_value)
        self._status_value = status_value
        self._nr_of_loops = nr_of_loops
        self._increase_loop = increase_loop
        self._error = error
        self._current_loop = 0

    def loop_prepare(self):
        # Initial settings and status value publishing
        self.sig_settings_updated.publish(self.settings.value)
        self.sig_status_updated.publish(self.status.value)
        # sleep until next monotonic period start. Makes sure we won't get random missed loops depending on which
        # monotonic moment we start our looping
        time_to_sleep = self._loop_period - (time.monotonic() % self._loop_period)
        if time_to_sleep > 0:
            self.sleep(time_to_sleep)

    def loop_iteration(self):
        # This follows settings update and processing step if settings are changed. Status is updated after this.
        self._current_loop += 1  # increase loop value
        # do some kind of "work"
        self._status_value += 1
        self.status = LoopTestTask.Status("LoopTestTask loop iteration status is", self._status_value)
        self.settings = LoopTestTask.Settings("Standard setting for LoopTestTask", self._current_loop)
        if self._current_loop >= self._nr_of_loops:
            time.sleep(self._loop_period)  # Make sure the latest loop finishes before stopping
            self._task_runner.stop()
            return

        if self._increase_loop:
            self._status_value += 1  # increase status value
            time.sleep(self._loop_period / 2.0)

        if self._error:
            time.sleep(self._loop_period * 1.1)  # Cause time-out in looping
            if self._error == "SKIP":
                self._current_loop += 1  # skip a loop

    def loop_finalize(self):
        # Clean up at the end of the loop task and set status and settings back to default (1)
        time.sleep(self._loop_period / 2.0)
        self.status = LoopTestTask.Status("LoopTestTask loop iteration status is", 1)
        self.settings = LoopTestTask.Settings("Standard setting for LoopTestTask", 1)
        self._task_runner.set_settings(self.settings)

    def update_status(self):
        # Try to obtain new status.
        if self._status_fifo:
            self.status = self._status_fifo.pop()
            return True

        return False

    def process_new_settings(self) -> None:
        # Update the settings
        self.settings = LoopTestTask.Settings(
            "Standard setting for LoopTestTask", self._current_loop
        )

    def publish_signals(self):
        # Publish something
        self.my_signal.publish(self.settings.value + self.status.value)
        self.sig_settings_updated.publish(self.settings.value)
        self.sig_status_updated.publish(self.status.value)


class TestQMITaskContextManager(unittest.TestCase):
    """Test the various context managers."""
    def test_with_context_manager(self):
        """Test the 'with' context manager run as QMI_TaskRunner."""
        logging.getLogger("qmi.core.task").setLevel(logging.ERROR)
        logging.getLogger("qmi.core.rpc").setLevel(logging.ERROR)
        qmi.start("test-taskrunner")
        with qmi.make_task(
            "taskrunner", SimpleTestTask, False, False, 1.0, 2.0
        ) as task:
            task.get_status()

        qmi.stop()
        logging.getLogger("qmi.core.task").setLevel(logging.NOTSET)
        logging.getLogger("qmi.core.rpc").setLevel(logging.NOTSET)

    def test_start_stop_context_manager(self):
        """Test the 'start_stop' context manager run as QMI_TaskRunner."""
        logging.getLogger("qmi.core.task").setLevel(logging.ERROR)
        logging.getLogger("qmi.core.rpc").setLevel(logging.ERROR)
        qmi.start("test-taskrunner")
        task: QMI_TaskRunner = qmi.make_task(
            "taskrunner", SimpleTestTask, False, False, 1.0, 2.0
        )
        with start_stop(task):
            task.get_status()

        task.join()
        qmi.stop()
        logging.getLogger("qmi.core.task").setLevel(logging.NOTSET)
        logging.getLogger("qmi.core.rpc").setLevel(logging.NOTSET)

    def test_start_stop_join_context_manager(self):
        """Test the 'start_stop_join' context manager run as QMI_TaskRunner."""
        logging.getLogger("qmi.core.task").setLevel(logging.ERROR)
        logging.getLogger("qmi.core.rpc").setLevel(logging.ERROR)
        qmi.start("test-taskrunner2")
        task: QMI_TaskRunner = qmi.make_task(
            "taskrunner2", SimpleTestTask, False, False, 1.0, 2.0
        )
        with start_stop_join(task):
            task.get_status()

        qmi.stop()
        logging.getLogger("qmi.core.task").setLevel(logging.NOTSET)
        logging.getLogger("qmi.core.rpc").setLevel(logging.NOTSET)


class TestQMITasks(unittest.TestCase):
    def setUp(self):
        logging.getLogger("qmi.core.task").setLevel(logging.ERROR)
        logging.getLogger("qmi.core.rpc").setLevel(logging.ERROR)
        self._ctx_qmi_id = f"test-tasks-{random.randint(0, 100)}"
        self.qmi_patcher = PatcherQmiContext()
        self.qmi_patcher.start(self._ctx_qmi_id)

    def tearDown(self):
        self.qmi_patcher.stop()
        logging.getLogger("qmi.core.task").setLevel(logging.NOTSET)
        logging.getLogger("qmi.core.rpc").setLevel(logging.NOTSET)

    def test_context_manager(self):
        """Test the 'with' context manager does the same as start_stop_join context manager."""
        with qmi.make_task(
                "simple_task_init",
                SimpleTestTask,
                raise_exception_in_init=False,
                raise_exception_in_run=False,
                duration=1.0,
                value=5,
        ) as simple_task:
            self.assertTrue(simple_task.is_running())

        self.assertFalse(simple_task.is_running())

    def test_exception_double_start(self):
        """Test QMI_UsageException is raised if the task is started twice."""
        with self.assertRaises(qmi.core.exceptions.QMI_UsageException):
            task_proxy = qmi.make_task(
                "simple_task_init",
                SimpleTestTask,
                raise_exception_in_init=False,
                raise_exception_in_run=False,
                duration=1.0,
                value=5,
            )
            task_proxy.start()
            task_proxy.start()

        # Remove task proxy and re-run within context manager.
        qmi.context().remove_rpc_object(task_proxy)

        with self.assertRaises(qmi.core.exceptions.QMI_UsageException):
            with qmi.make_task(
                "simple_task_init",
                SimpleTestTask,
                raise_exception_in_init=False,
                raise_exception_in_run=False,
                duration=1.0,
                value=5,
            ) as task_proxy:
                task_proxy.start()

    def test_exception_duplicate_task(self):
        """Test QMI_UsageException is raised if the task is created twice."""
        task_proxy = qmi.make_task(
            "simple_task_init",
            SimpleTestTask,
            raise_exception_in_init=False,
            raise_exception_in_run=False,
            duration=1.0,
            value=5,
        )

        with self.assertRaises(qmi.core.exceptions.QMI_DuplicateNameException):
            with qmi.make_task(
                "simple_task_init",
                SimpleTestTask,
                raise_exception_in_init=False,
                raise_exception_in_run=False,
                duration=1.0,
                value=5,
            ) as task_proxy:
                pass

    def test_exception_during_init(self):
        """Test QMI_TaskInitException is raised."""
        with self.assertRaises(qmi.core.exceptions.QMI_TaskInitException):
            qmi.make_task(
                "simple_task_init",
                SimpleTestTask,
                raise_exception_in_init=True,
                raise_exception_in_run=False,
                duration=1.0,
                value=5,
            )

    def test_exception_during_run(self):
        """Test QMI_TaskRunException is raised."""
        task_proxy = qmi.make_task(
            "simple_task_run",
            SimpleTestTask,
            raise_exception_in_init=False,
            raise_exception_in_run=True,
            duration=1.0,
            value=6,
        )
        task_proxy.start()
        time.sleep(2.0)
        with self.assertRaises(qmi.core.exceptions.QMI_TaskRunException):
            task_proxy.join()

    def test_exception_during_context_run(self):
        """Test QMI_TaskRunException is raised within context."""
        with self.assertRaises(qmi.core.exceptions.QMI_TaskRunException):
            with qmi.make_task(
                "simple_task_run",
                SimpleTestTask,
                raise_exception_in_init=False,
                raise_exception_in_run=True,
                duration=1.0,
                value=6,
            ) as task_proxy:
                time.sleep(2.0)

        self.assertFalse(task_proxy.is_running())

    def test_run_to_completion(self):
        """Test task stops running after completion of the task."""
        task_proxy = qmi.make_task(
            "simple_task_complete",
            SimpleTestTask,
            raise_exception_in_init=False,
            raise_exception_in_run=False,
            duration=1.0,
            value=7,
        )
        self.assertFalse(task_proxy.is_running())
        task_proxy.start()
        self.assertTrue(task_proxy.is_running())
        time.sleep(2.0)
        self.assertFalse(task_proxy.is_running())
        t1 = time.monotonic()
        task_proxy.join()
        t2 = time.monotonic()
        self.assertLess(t2 - t1, 0.1)
        status = task_proxy.get_status()
        self.assertEqual(status, 7)

    def test_run_to_stopped(self):
        """Test task stops running if it is called to stop."""
        task_proxy = qmi.make_task(
            "simple_task_stopped",
            SimpleTestTask,
            raise_exception_in_init=False,
            raise_exception_in_run=False,
            duration=2.0,
            value=8,
        )
        task_proxy.start()
        time.sleep(0.5)
        self.assertTrue(task_proxy.is_running())
        t1 = time.monotonic()
        task_proxy.stop()
        t2 = time.monotonic()
        self.assertLess(t2 - t1, 0.1)
        time.sleep(0.1)
        self.assertFalse(task_proxy.is_running())
        t1 = time.monotonic()
        task_proxy.join()
        t2 = time.monotonic()
        self.assertLess(t2 - t1, 0.1)
        status = task_proxy.get_status()
        self.assertIsNone(status)

    def test_context_run_to_completion(self):
        """Test task stops running after completion of the task within context manager."""
        with qmi.make_task(
            "simple_task_complete",
            SimpleTestTask,
            raise_exception_in_init=False,
            raise_exception_in_run=False,
            duration=1.0,
            value=7,
        ) as task_proxy:
            self.assertTrue(task_proxy.is_running())
            time.sleep(2.0)
            self.assertFalse(task_proxy.is_running())
            t1 = time.monotonic()

        t2 = time.monotonic()
        self.assertLess(t2 - t1, 0.1)
        status = task_proxy.get_status()
        self.assertEqual(status, 7)

    def test_context_run_to_stopped(self):
        """Test task stops running within context manager if it is called to stop."""
        with qmi.make_task(
            "simple_task_stopped",
            SimpleTestTask,
            raise_exception_in_init=False,
            raise_exception_in_run=False,
            duration=2.0,
            value=8,
        ) as task_proxy:
            time.sleep(0.5)
            self.assertTrue(task_proxy.is_running())
            t1 = time.monotonic()
            task_proxy.stop()
            t2 = time.monotonic()
            self.assertLess(t2 - t1, 0.1)
            time.sleep(0.1)
            self.assertFalse(task_proxy.is_running())
            t1 = time.monotonic()

        t2 = time.monotonic()
        self.assertLess(t2 - t1, 0.1)
        status = task_proxy.get_status()
        self.assertIsNone(status)

    def test_update_settings(self):
        """Test updating task settings."""
        task_proxy = qmi.make_task(
            "simple_task_update",
            SimpleTestTask,
            raise_exception_in_init=False,
            raise_exception_in_run=False,
            duration=2.0,
            value=9,
        )
        recv = QMI_SignalReceiver()
        task_proxy.sig_settings_updated.subscribe(recv)
        task_proxy.start()
        time.sleep(0.5)
        old_settings = task_proxy.get_settings()
        new_settings = SimpleTestTask.Settings("hello", 101)
        task_proxy.set_settings(new_settings)
        time.sleep(0.5)
        active_settings = task_proxy.get_settings()
        task_proxy.join()
        status = task_proxy.get_status()
        settings_received = recv.get_next_signal().args[0]

        self.assertNotEqual(old_settings, active_settings)
        self.assertEqual(active_settings, new_settings)
        self.assertEqual(status, 101)
        self.assertEqual(settings_received, new_settings)

    def test_update_settings_with_context(self):
        """Test updating task settings within a context manager."""
        recv = QMI_SignalReceiver()
        with qmi.make_task(
            "simple_task_update",
            SimpleTestTask,
            raise_exception_in_init=False,
            raise_exception_in_run=False,
            duration=2.0,
            value=9,
        ) as task_proxy:
            task_proxy.sig_settings_updated.subscribe(recv)
            time.sleep(0.5)
            old_settings = task_proxy.get_settings()
            new_settings = SimpleTestTask.Settings("hello", 101)
            task_proxy.set_settings(new_settings)
            time.sleep(0.5)
            active_settings = task_proxy.get_settings()
            task_proxy.join()
            status = task_proxy.get_status()
            settings_received = recv.get_next_signal().args[0]

        self.assertNotEqual(old_settings, active_settings)
        self.assertEqual(active_settings, new_settings)
        self.assertEqual(status, 101)
        self.assertEqual(settings_received, new_settings)

    def test_get_pending_settings(self):
        """A more complex test to obtain pending settings for slow cycle tasks, where the new settings are not updated
        frequently."""
        event = threading.Event()
        task_proxy = qmi.make_task(
            "slow_task", SlowTestTask, duration=2.0, value=9, event=event
        )
        recv = QMI_SignalReceiver()
        task_proxy.sig_settings_updated.subscribe(recv)
        task_proxy.start()
        pre_pending_settings = task_proxy.get_pending_settings()
        new_settings = SimpleTestTask.Settings("hello", 101)
        # When setting new settings with QMI_TaskRunner.set_settings the new settings are put into a FiFo queue.
        task_proxy.set_settings(new_settings)
        # The settings won't be updated in the proxy before update_settings() has been called in a LoopTask instance.
        # This triggers obtaining the next item in the FiFo queue.
        # In the run() of SlowTestTask class, update_settings() called only after the event is set.
        pending_settings = task_proxy.get_pending_settings()
        event.set()
        time.sleep(0.4)
        self.assertIsNone(task_proxy.get_pending_settings())
        event.set()
        time.sleep(0.4)
        post_pending_settings = task_proxy.get_pending_settings()
        task_proxy.join()

        self.assertIsNone(pre_pending_settings)
        self.assertEqual(pending_settings, new_settings)
        self.assertIsNone(post_pending_settings)

    def test_get_pending_settings_with_context(self):
        """A more complex test to obtain pending settings for slow cycle tasks, where the new settings are not updated
        frequently, within a context manager."""
        event = threading.Event()
        recv = QMI_SignalReceiver()
        with qmi.make_task(
            "slow_task", SlowTestTask, duration=2.0, value=9, event=event
        ) as task_proxy:
            task_proxy.sig_settings_updated.subscribe(recv)
            pre_pending_settings = task_proxy.get_pending_settings()
            new_settings = SimpleTestTask.Settings("hello", 101)
            # When setting new settings with QMI_TaskRunner.set_settings the new settings are put into a FiFo queue.
            task_proxy.set_settings(new_settings)
            # The settings won't be updated in the proxy before update_settings() has been called in a LoopTask
            # instance. This triggers obtaining the next item in the FiFo queue.
            # In the run() of SlowTestTask class, update_settings() called only after the event is set.
            pending_settings = task_proxy.get_pending_settings()
            event.set()
            time.sleep(0.4)
            self.assertIsNone(task_proxy.get_pending_settings())
            event.set()
            time.sleep(0.4)
            post_pending_settings = task_proxy.get_pending_settings()

        self.assertIsNone(pre_pending_settings)
        self.assertEqual(pending_settings, new_settings)
        self.assertIsNone(post_pending_settings)

    def test_signals(self):
        """Test the published signal in task gets added to the queue and received correctly."""
        task_proxy = qmi.make_task(
            "simple_task_signals",
            SimpleTestTask,
            raise_exception_in_init=False,
            raise_exception_in_run=False,
            duration=1.0,
            value=10,
        )
        recv = QMI_SignalReceiver()
        task_proxy.my_signal.subscribe(recv)
        task_proxy.start()
        time.sleep(0.5)
        task_proxy.join()
        self.assertTrue(recv.has_signal_ready())
        self.assertEqual(recv.get_queue_length(), 1)
        sig = recv.get_next_signal()
        self.assertEqual(sig.publisher_context, self._ctx_qmi_id)
        self.assertEqual(sig.publisher_name, "simple_task_signals")
        self.assertEqual(sig.signal_name, "my_signal")
        self.assertEqual(sig.args, (10,))

    def test_stop_before_start(self):
        """Test that just making a task doesn't start it, but also does not fail if `stop()` or `join()` is called."""
        task_proxy = qmi.make_task(
            "simple_task_stop",
            SimpleTestTask,
            raise_exception_in_init=False,
            raise_exception_in_run=False,
            duration=2.0,
            value=11,
        )
        time.sleep(0.5)
        self.assertFalse(task_proxy.is_running())
        task_proxy.stop()
        self.assertFalse(task_proxy.is_running())
        t1 = time.monotonic()
        task_proxy.join()
        t2 = time.monotonic()
        self.assertLess(t2 - t1, 0.1)
        status = task_proxy.get_status()
        self.assertIsNone(status)

    def test_receive_signals(self):
        """Test that signals are received one cycle (0.1s) after sending, and that the task stops at -1."""
        publisher_proxy = qmi.context().make_rpc_object("test_publisher", TestPublisher)
        task_proxy = qmi.make_task(
            "receiving_task",
            SignalWaitingTask,
            wait_timeout=None,
            context_id=self._ctx_qmi_id,
        )
        task_proxy.start()
        time.sleep(0.1)
        status = task_proxy.get_status()
        self.assertIsNone(status)
        publisher_proxy.send_signal(8)
        time.sleep(0.1)
        status = task_proxy.get_status()
        self.assertEqual(status, 8)
        publisher_proxy.send_signal(9)
        time.sleep(0.1)
        status = task_proxy.get_status()
        self.assertEqual(status, 9)
        publisher_proxy.send_signal(-1)
        time.sleep(0.1)
        self.assertFalse(task_proxy.is_running())
        task_proxy.join()

    def test_receive_signals_in_context(self):
        """Test that signals are received one cycle (0.1s) after sending within a context manager."""
        publisher_proxy = qmi.context().make_rpc_object("test_publisher", TestPublisher)
        with qmi.make_task(
            "receiving_task",
            SignalWaitingTask,
            wait_timeout=None,
            context_id=self._ctx_qmi_id,
        ) as task_proxy:
            self.assertTrue(task_proxy.is_running())
            time.sleep(0.1)
            status = task_proxy.get_status()
            self.assertIsNone(status)
            publisher_proxy.send_signal(8)
            time.sleep(0.1)
            status = task_proxy.get_status()
            self.assertEqual(status, 8)
            publisher_proxy.send_signal(9)
            time.sleep(0.1)
            status = task_proxy.get_status()
            self.assertEqual(status, 9)
            publisher_proxy.send_signal(-1)
            time.sleep(0.1)
            self.assertFalse(task_proxy.is_running())

    def test_timeout_while_waiting_for_signal(self):
        """Test when a wait times out, it raises an exception."""
        qmi.context().make_rpc_object("test_publisher", TestPublisher)
        task_proxy = qmi.make_task(
            "receiving_task",
            SignalWaitingTask,
            wait_timeout=1.0,
            context_id=self._ctx_qmi_id,
        )
        task_proxy.start()
        time.sleep(0.1)
        self.assertTrue(task_proxy.is_running())
        time.sleep(1.4)
        self.assertFalse(task_proxy.is_running())
        status = task_proxy.get_status()
        self.assertEqual(status, -101)  # indicates task got QMI_TimeoutException
        # task will have raised a QMI_TimeoutException while waiting for a signal
        with self.assertRaises(qmi.core.exceptions.QMI_TaskRunException):
            task_proxy.join()

    def test_timeout_while_waiting_for_signal_in_context(self):
        """Test when a wait times out, it raises an exception within a context manager."""
        qmi.context().make_rpc_object("test_publisher", TestPublisher)
        # task will have raised a QMI_TimeoutException while waiting for a signal
        with self.assertRaises(qmi.core.exceptions.QMI_TaskRunException):
            with qmi.make_task(
                "receiving_task",
                SignalWaitingTask,
                wait_timeout=1.0,
                context_id=self._ctx_qmi_id,
            ) as task_proxy:
                time.sleep(0.1)
                self.assertTrue(task_proxy.is_running())
                time.sleep(1.4)
                self.assertFalse(task_proxy.is_running())
                status = task_proxy.get_status()
                self.assertEqual(status, -101)  # indicates task got QMI_TimeoutException

    def test_stop_while_waiting_for_signal(self):
        qmi.context().make_rpc_object("test_publisher", TestPublisher)
        task_proxy = qmi.make_task(
            "receiving_task",
            SignalWaitingTask,
            wait_timeout=30.0,
            context_id=self._ctx_qmi_id,
        )
        task_proxy.start()
        time.sleep(0.1)
        self.assertTrue(task_proxy.is_running())
        task_proxy.stop()
        time.sleep(0.1)
        self.assertFalse(task_proxy.is_running())
        status = task_proxy.get_status()
        self.assertEqual(status, -100)  # indicates task got QMI_TaskStopException
        task_proxy.join()

    def test_run_to_loop_finish(self):
        """Test and assert that loop runs normally from start to finish if there are no glitches."""
        # Arrange
        status_signals_received = []
        settings_signals_received = []
        nr_of_loops = 3
        increase_loop = False
        initial_status_value = -1
        loop_period = 0.2
        policy = QMI_LoopTaskMissedLoopPolicy.IMMEDIATE
        status_signals_expected = list(range(initial_status_value, nr_of_loops, 1)) + [1]
        settings_signals_expected = [1] + list(range(1, 4))

        task_proxy = qmi.make_task(
            "loop_task_finish",
            LoopTestTask,
            increase_loop=increase_loop,
            nr_of_loops=nr_of_loops,
            status_value=initial_status_value,
            loop_period=loop_period,
            policy=policy,
        )
        receiver = QMI_SignalReceiver()
        publisher_proxy = qmi.get_task(f"{self._ctx_qmi_id}.loop_task_finish")
        publisher_proxy.sig_settings_updated.subscribe(receiver)

        # Act
        task_proxy.start()
        # Test that prepare has done its job
        status_signals_received.append(task_proxy.get_status().value)
        settings_signals_received.append(receiver.get_next_signal(timeout=loop_period).args[-1])
        # LoopTestTask does 3x 1 second loops --> should be finished after 3 seconds
        for n in range(nr_of_loops):
            while (status := task_proxy.get_status().value) == status_signals_received[-1]:
                pass  # Do as fast as possible

            status_signals_received.append(status)
            if not receiver.has_signal_ready():
                time.sleep(loop_period - (time.monotonic() % loop_period))  # synchronize

            # Test that the status changes at the end of each loop, after receiver signal increments
            settings_signals_received.append(receiver.get_next_signal(timeout=loop_period).args[-1])

        # Test that finalize_loop sets status back to 1
        time.sleep(loop_period)
        status_signals_received.append(task_proxy.get_status().value)
        task_proxy.join()  # Give time to finalize
        # Assert
        self.assertListEqual(status_signals_expected, status_signals_received)
        self.assertListEqual(settings_signals_expected, settings_signals_received)
        self.assertFalse(task_proxy.is_running())

    def test_run_to_loop_finish_in_context(self):
        """Test and assert that loop runs normally within context manager if there are no glitches."""
        # Arrange
        status_signals_received = []
        settings_signals_received = []
        nr_of_loops = 3
        increase_loop = False
        initial_status_value = -1
        loop_period = 0.2
        policy = QMI_LoopTaskMissedLoopPolicy.IMMEDIATE
        status_signals_expected = list(range(initial_status_value + 1, nr_of_loops, 1)) + [1]
        settings_signals_expected = list(range(1, 4))
        settings_receiver = QMI_SignalReceiver()
        status_receiver = QMI_SignalReceiver()

        with qmi.make_task(
            "loop_task_finish_with",
            LoopTestTask,
            increase_loop=increase_loop,
            nr_of_loops=nr_of_loops,
            status_value=initial_status_value,
            loop_period=loop_period,
            policy=policy,
        ) as task_proxy:
            # Act
            publisher_proxy = qmi.get_task(f"{self._ctx_qmi_id}.loop_task_finish_with")
            publisher_proxy.sig_status_updated.subscribe(status_receiver)
            publisher_proxy.sig_settings_updated.subscribe(settings_receiver)
            # Test that prepare has done its job
            status_init = task_proxy.get_status().value
            # LoopTestTask does 3x 1 second loops --> should be finished after 3 seconds
            for n in range(nr_of_loops):
                # Test that the status changes at the end of each loop, after receiver signal increments
<<<<<<< HEAD
                while True:
                    status = task_proxy.get_status()
                    if status.value != status_signals_received[-1]:
                        break

                    time.sleep(0.1 * loop_period)

                settings_signals_received.append(
                    receiver.get_next_signal(timeout=2 * loop_period).args[-1]
                )
                status_signals_received.append(status.value)

            # Test that finalize_loop sets status back to 1
            while True:
                status = task_proxy.get_status()
                if status.value != status_signals_received[-1]:
                    break

                time.sleep(0.1 * loop_period)

            status_signals_received.append(status.value)
=======
                while not status_receiver.has_signal_ready():
                    time.sleep(loop_period - (time.monotonic() % loop_period))  # Synchronize

                status = status_receiver.get_next_signal(timeout=loop_period).args[-1]
                if status == status_init:
                    time.sleep(loop_period - (time.monotonic() % loop_period))  # Synchronize
                    status = status_receiver.get_next_signal(timeout=loop_period).args[-1]

                while not settings_receiver.has_signal_ready():
                    time.sleep(loop_period - (time.monotonic() % loop_period))

                setting = settings_receiver.get_next_signal(timeout=loop_period).args[-1]
                if len(settings_signals_received) and setting == settings_signals_received[-1]:
                    setting = settings_receiver.get_next_signal(timeout=loop_period).args[-1]

                status_signals_received.append(status)
                settings_signals_received.append(setting)

            # Test that finalize_loop sets status back to 1
            time.sleep(loop_period)
            status_signals_received.append(task_proxy.get_status().value)
>>>>>>> a881f55e

        # Assert
        self.assertEqual(initial_status_value, status_init)
        self.assertListEqual(status_signals_expected, status_signals_received)
        self.assertListEqual(settings_signals_expected, settings_signals_received)
        self.assertFalse(task_proxy.is_running())

    def test_my_signal(self):
        """See that my_signal also gets updated and sent in each loop with increasing step"""
        # Arrange
        increase_loop = True  # +1 extra status value / round
        nr_of_loops = 5
        initial_status_value = 5
        loop_period = 0.1
        policy = QMI_LoopTaskMissedLoopPolicy.IMMEDIATE
        my_signals_expected = list(range(
            initial_status_value + 2, initial_status_value + nr_of_loops * 2, 3)
        )  # my_signal sums up (increasing) status and settings values, starting after 1st round.
        my_signals_received = []

        task_proxy = qmi.make_task(
            "loop_task_my_signal",
            LoopTestTask,
            increase_loop=increase_loop,
            nr_of_loops=nr_of_loops,
            status_value=initial_status_value,
            loop_period=loop_period,
            policy=policy,
        )
        receiver = QMI_SignalReceiver()
        publisher_proxy = qmi.get_task(f"{self._ctx_qmi_id}.loop_task_my_signal")
        publisher_proxy.my_signal.subscribe(receiver)
        LoopTestTask.Settings("Standard setting for LoopTestTask", 1)

        # Act
        task_proxy.start()
        for n in range(len(my_signals_expected)):
            # Test that the my_signal is sent at each loop with increasing value
            while not receiver.has_signal_ready():
                time.sleep(loop_period - (time.monotonic() % loop_period))  # synchronize

            my_signals_received.append(receiver.get_next_signal(timeout=loop_period).args[-1])

        # Assert
        self.assertListEqual(my_signals_expected, my_signals_received)

    def test_my_signal_timeout(self):
        """See that my_signal raises timeout if trying to wait for more signals than the loops"""
        # Arrange
        increase_loop = True
        nr_of_loops = 2
        initial_status_value = 0
        loop_period = 0.1
        policy = QMI_LoopTaskMissedLoopPolicy.IMMEDIATE

        task_proxy = qmi.make_task(
            "loop_task",
            LoopTestTask,
            increase_loop=increase_loop,
            nr_of_loops=nr_of_loops,
            status_value=initial_status_value,
            loop_period=loop_period,
            policy=policy,
        )
        receiver = QMI_SignalReceiver()
        publisher_proxy = qmi.get_task(f"{self._ctx_qmi_id}.loop_task")
        publisher_proxy.my_signal.subscribe(receiver)
        LoopTestTask.Settings("Standard setting for LoopTestTask", 1)

        # Act
        task_proxy.start()

        # Assert
        with self.assertRaises(qmi.core.exceptions.QMI_TimeoutException):
            for n in range(3):
                # Test that the my_signal is sent at each loop with increasing loop jumps
                _ = receiver.get_next_signal(timeout=2 * loop_period).args[-1]

    def test_loop_timeout_policy_IMMEDIATE(self):
        """See that all loop iterations are obtained even if with some delay"""
        # Arrange
        nr_of_loops = 5
        increase_loop = False
        initial_status_value = -1
        loop_period = 0.1
        policy = QMI_LoopTaskMissedLoopPolicy.IMMEDIATE

        status_signals_expected = list(range(
            initial_status_value, initial_status_value + nr_of_loops + 1, 1)
        )
        settings_signals_expected = [1] + list(range(1, nr_of_loops + 1))
        status_got = []
        settings_got = []
        status_signals_received = []
        settings_signals_received = []

        # The `error=IMMEDIATE` in the task object creation makes each loop be 1.1 times longer than loop period.
        task_proxy = qmi.make_task(
            "loop_task_immediate",
            LoopTestTask,
            increase_loop=increase_loop,
            nr_of_loops=nr_of_loops,
            status_value=initial_status_value,
            loop_period=loop_period,
            policy=policy,
            error="IMMEDIATE",
        )
        receiver_sett = QMI_SignalReceiver()
        receiver_stat = QMI_SignalReceiver()
        publisher_proxy = qmi.get_task(f"{self._ctx_qmi_id}.loop_task_immediate")
        publisher_proxy.sig_settings_updated.subscribe(receiver_sett)
        publisher_proxy.sig_status_updated.subscribe(receiver_stat)

        # Act
        # Get initial values before start
        settings_got.append(task_proxy.get_settings().value)
        status_got.append(task_proxy.get_status().value)
        start = time.time()
        task_proxy.start()
        # Test that prepare has done its job
        settings_signals_received.append(
            receiver_sett.get_next_signal(timeout=2 * loop_period).args[-1]
        )
        status_signals_received.append(
            receiver_stat.get_next_signal(timeout=2 * loop_period).args[-1]
        )
        # LoopTestTask does 1.1x loop_period --> should be finished after nr_of_loops*loop_period
        for n in range(nr_of_loops):
            # Test that the status changes at the end of each loop, after receiver signal increments
            settings_got.append(task_proxy.get_settings().value)
            while task_proxy.get_status().value == status_got[-1]:
                time.sleep(0.1 * loop_period)

            status_got.append(task_proxy.get_status().value)
            settings_signals_received.append(
                receiver_sett.get_next_signal(timeout=2 * loop_period).args[-1]
            )
            status_signals_received.append(
                receiver_stat.get_next_signal(timeout=loop_period).args[-1]
            )

        time.sleep(loop_period * 2)  # Need to sleep once more for waiting the last loop `sleep`.
        # Test that finalize_loop sets settings and status back to 1
        settings_got.append(task_proxy.get_settings().value)
        status_got.append(task_proxy.get_status().value)
        end = time.time()
        # Assert
        self.assertFalse(task_proxy.is_running())
        self.assertGreater(end - start, 3 * loop_period)
        self.assertListEqual(settings_signals_received, settings_got[:-1])
        self.assertListEqual(status_signals_expected, status_got[:-1])
        self.assertEqual(1, settings_got[-1])  # loop_finalize should set the last value as 1
        self.assertEqual(1, status_got[-1])  # loop_finalize should set the last value as 1
        self.assertListEqual(status_signals_expected, status_signals_received)
        self.assertListEqual(settings_signals_expected, settings_signals_received)

    def test_loop_timeout_policy_SKIP(self):
        """See that setting policy to skip causes to skip loops"""
        # Arrange
        status_signals_received = []
        settings_signals_received = []
        increase_loop = False
        nr_of_loops = 5
        initial_status_value = -1
        loop_period = 0.1
        policy = QMI_LoopTaskMissedLoopPolicy.SKIP

        status_signals_expected = list(range(initial_status_value, round(nr_of_loops / 2 + 1e-15)))
        settings_signals_expected = [1] + [1, 3, 5]  # default value + skips loops 2 & 4

        task_proxy = qmi.make_task(
            "loop_task",
            LoopTestTask,
            increase_loop=increase_loop,
            nr_of_loops=nr_of_loops,
            status_value=initial_status_value,
            loop_period=loop_period,
            policy=policy,
            error="SKIP",
        )
        receiver_sett = QMI_SignalReceiver()
        receiver_stat = QMI_SignalReceiver()
        publisher_proxy = qmi.get_task(f"{self._ctx_qmi_id}.loop_task")
        publisher_proxy.sig_settings_updated.subscribe(receiver_sett)
        publisher_proxy.sig_status_updated.subscribe(receiver_stat)

        # Act
        status_got = task_proxy.get_status().value
        task_proxy.start()
        # Test that prepare has done its job
        settings_signals_received.append(
            receiver_sett.get_next_signal(timeout=loop_period).args[-1]
        )
        status_signals_received.append(
            receiver_stat.get_next_signal(timeout=loop_period).args[-1]
        )
        # LoopTestTask does 1.1x loop_period --> should be finished after half, rounded up, nr_of_loops has been done.
        for n in range(round(nr_of_loops / 2 + 1e-15)):  # + 1e-15 to cheat on "banker's rounding" to "always" round up
            # Test that the status changes at the end of each loop, after receiver signal increments
            while task_proxy.get_status().value == status_got:
                time.sleep(0.1 * loop_period)

            status_got = task_proxy.get_status().value
            status_signals_received.append(
                receiver_stat.get_next_signal(timeout=2 * loop_period).args[-1]
            )
            settings_signals_received.append(
                receiver_sett.get_next_signal(timeout=2 * loop_period).args[-1]
            )

        time.sleep(loop_period * 2)  # Make sure the loop has time to finalize
        # Assert
        # Test that finalize_loop sets status back to 1
        self.assertFalse(task_proxy.is_running())
        self.assertEqual(1, task_proxy.get_settings().value)
        self.assertEqual(1, task_proxy.get_status().value)
        self.assertListEqual(status_signals_expected, status_signals_received)
        self.assertListEqual(settings_signals_expected, settings_signals_received)

    def test_loop_timeout_policy_TERMINATE(self):
        """See that setting policy to terminate stops the task"""
        # Arrange
        status_signals_received = []
        settings_signals_received = []
        increase_loop = False
        nr_of_loops = 5
        initial_status_value = 3
        loop_period = 0.1
        policy = QMI_LoopTaskMissedLoopPolicy.TERMINATE

        status_signals_expected = list(range(
            initial_status_value, initial_status_value + 2, 1)
        ) + [1]  # Expected to skip a sample on 2nd step and terminate, last value defaults back to 1
        settings_signals_expected = [1, 1]  # initial value, 1st loop

        task_proxy = qmi.make_task(
            "loop_task_terminate",
            LoopTestTask,
            increase_loop=increase_loop,
            nr_of_loops=nr_of_loops,
            status_value=initial_status_value,
            loop_period=loop_period,
            policy=policy,
            error="TERMINATE",
        )
        receiver = QMI_SignalReceiver()
        publisher_proxy = qmi.get_task(f"{self._ctx_qmi_id}.loop_task_terminate")
        publisher_proxy.sig_settings_updated.subscribe(receiver)

        # Act
        # Test that initial status value is set as -1
        status_signals_received.append(task_proxy.get_status().value)
        task_proxy.start()
        # LoopTestTask does 5x 1 second loops, but we should miss every second loop --> should be finished after 2 loops
        for n in range(2):
            settings_signals_received.append(
                receiver.get_next_signal(timeout=2 * loop_period).args[-1]
            )
            # Test that the status changes at the end of each loop, after receiver signal increments
            while task_proxy.get_status().value == status_signals_received[-1]:
                time.sleep(0.1 * loop_period)

            status_signals_received.append(task_proxy.get_status().value)

        # 3rd loop should raise the timeout exception
        with self.assertRaises(qmi.core.exceptions.QMI_TimeoutException):
            settings_signals_received.append(
                receiver.get_next_signal(timeout=loop_period).args[-1]
            )

        time.sleep(loop_period)  # The loop should terminate with the timeout
        # Assert
        self.assertFalse(task_proxy.is_running())
        self.assertListEqual(status_signals_expected, status_signals_received)
        self.assertListEqual(settings_signals_expected, settings_signals_received)

    def test_get_task_class_name(self):
        task_proxy = qmi.make_task(
            "simple_task_name",
            SimpleTestTask,
            raise_exception_in_init=False,
            raise_exception_in_run=False,
            duration=1.0,
            value=7,
        )
        task_class_name = task_proxy.get_task_class_name()
        expect_name = __name__ + ".SimpleTestTask"
        self.assertEqual(task_class_name, expect_name)

    def test_custom_task_runner(self):
        task_proxy = qmi.make_task(
            "simple_task_runner",
            SimpleTestTask,
            task_runner=CustomTaskRunner,
            raise_exception_in_init=False,
            raise_exception_in_run=False,
            duration=1.0,
            value=7,
        )
        actual = task_proxy.get_custom_taskrunner_attr()
        self.assertEqual(actual, sentinel.custom_taskrunner_attr)


if __name__ == "__main__":
    unittest.main()<|MERGE_RESOLUTION|>--- conflicted
+++ resolved
@@ -858,29 +858,6 @@
             # LoopTestTask does 3x 1 second loops --> should be finished after 3 seconds
             for n in range(nr_of_loops):
                 # Test that the status changes at the end of each loop, after receiver signal increments
-<<<<<<< HEAD
-                while True:
-                    status = task_proxy.get_status()
-                    if status.value != status_signals_received[-1]:
-                        break
-
-                    time.sleep(0.1 * loop_period)
-
-                settings_signals_received.append(
-                    receiver.get_next_signal(timeout=2 * loop_period).args[-1]
-                )
-                status_signals_received.append(status.value)
-
-            # Test that finalize_loop sets status back to 1
-            while True:
-                status = task_proxy.get_status()
-                if status.value != status_signals_received[-1]:
-                    break
-
-                time.sleep(0.1 * loop_period)
-
-            status_signals_received.append(status.value)
-=======
                 while not status_receiver.has_signal_ready():
                     time.sleep(loop_period - (time.monotonic() % loop_period))  # Synchronize
 
@@ -902,7 +879,6 @@
             # Test that finalize_loop sets status back to 1
             time.sleep(loop_period)
             status_signals_received.append(task_proxy.get_status().value)
->>>>>>> a881f55e
 
         # Assert
         self.assertEqual(initial_status_value, status_init)
