--- conflicted
+++ resolved
@@ -2,10 +2,4 @@
 
 import sys
 import qmi.tools.proc
-<<<<<<< HEAD
-
-if __name__ == "__main__":
-    sys.exit(qmi.tools.proc.main())
-=======
-sys.exit(qmi.tools.proc.run())
->>>>>>> 9119a3e3
+sys.exit(qmi.tools.proc.run())