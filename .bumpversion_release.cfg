--- conflicted
+++ resolved
@@ -1,9 +1,5 @@
 [bumpversion]
-<<<<<<< HEAD
-current_version = 0.47.0
-=======
 current_version = 0.48.0-beta.0
->>>>>>> 9119a3e3
 commit = False
 tag = False
 parse = (?P<major>\d+)\.(?P<minor>\d+)\.(?P<patch>\d+)(\-(?P<release>[a-z]+))?(\.(?P<build>\d+))?
@@ -29,9 +25,9 @@
 replace = [{new_version}] - {now:%Y-%m-%d}
 
 [bumpversion:file:README.md]
-search = stable-0-47
+search = main
 replace = v{new_version}
 
 [bumpversion:file:pyproject.toml]
-search = stable-0-47
+search = main
 replace = v{new_version}