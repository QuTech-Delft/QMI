--- conflicted
+++ resolved
@@ -9,11 +9,7 @@
 from typing import TYPE_CHECKING, Any, cast
 
 from qmi.core.context import QMI_Context
-<<<<<<< HEAD
 from qmi.core.exceptions import QMI_ApplicationException, QMI_RuntimeException, QMI_TimeoutException
-=======
-from qmi.core.exceptions import QMI_ApplicationException, QMI_TimeoutException
->>>>>>> 57c26f73
 from qmi.core.instrument import QMI_Instrument
 from qmi.core.rpc import rpc_method
 
@@ -132,12 +128,8 @@
         # ZI HDAWG server, module and device
         self._daq_server: None | ziDAQServer = None
         self._awg_module: None | AwgModule = None
-<<<<<<< HEAD
         self._device: None | HDAWG = None
         self._awg_channel_map: list[awg.AWG] = []
-=======
-        self._awg_channel_map: list[int] = []
->>>>>>> 57c26f73
 
         # Import the "zhinst" modules.
         _import_modules()
@@ -159,25 +151,25 @@
         return self._awg_module
 
     @property
-<<<<<<< HEAD
     def device(self) -> HDAWG:
         assert self._device is not None
         return self._device
-    
+
     @property
     def awg_channel_map(self) -> list[awg.AWG]:
         """Channel map for AWG channels to correct core index, based on channel range 0-7."""
         return [
             self.device.awgs[awg_channel % (2 ** (2 - self._grouping))] for awg_channel in range(self.NUM_CHANNELS)
-=======
-    def awg_channel_map(self) -> list[int]:
-        """Channel map for AWG channels to correct core index, based on current grouping and channel range."""
-        return [
-            (awg_channel // (2 ** (self._grouping + 1))) *
-            (self._grouping % 2 + 1) for awg_channel in range(self.NUM_CHANNELS)
->>>>>>> 57c26f73
         ]
 
+    # @property
+    # def awg_channel_map(self) -> list[int]:
+    #     """Channel map for AWG channels to correct core index, based on current grouping and channel range."""
+    #     return [
+    #         (awg_channel // (2 ** (self._grouping + 1))) *
+    #         (self._grouping % 2 + 1) for awg_channel in range(self.NUM_CHANNELS)
+    #     ]
+    #
     @staticmethod
     def _process_parameter_replacements(sequencer_program: str, replacements: dict[str, str | int | float]) -> str:
         """Process parameter replacements for sequencer code.
@@ -346,11 +338,7 @@
             time.sleep(0.1)
             compilation_status = CompilerStatus(self.awg_module.getInt("compiler/status"))
             if time.monotonic() - compilation_start_time > self.COMPILE_TIMEOUT:
-<<<<<<< HEAD
-                raise QMI_TimeoutException("Compilation process timed out (timeout={})".format(self.COMPILE_TIMEOUT))
-=======
                 raise QMI_TimeoutException(f"Compilation process timed out (timeout={self.COMPILE_TIMEOUT})")
->>>>>>> 57c26f73
 
         compilation_end_time = time.monotonic()
         _logger.debug(
@@ -410,11 +398,7 @@
             upload_progress = self.awg_module.getDouble("progress")
             upload_status = self.daq_server.getInt(f"/{self._device_name:s}/awgs/{awg_core}/ready")
             if time.monotonic() - upload_start_time > self.UPLOAD_TIMEOUT:
-<<<<<<< HEAD
-                raise QMI_TimeoutException("Upload process timed out (timeout={})".format(self.UPLOAD_TIMEOUT))
-=======
                 raise QMI_TimeoutException(f"Upload process timed out (timeout={self.UPLOAD_TIMEOUT})")
->>>>>>> 57c26f73
 
         upload_end_time = time.monotonic()
         _logger.debug(
@@ -486,13 +470,6 @@
         self._awg_module = cast(AwgModule, self._session.modules.awg)
 
         self.awg_module.set("device", self._device_name)
-<<<<<<< HEAD
-        self.awg_module.set("index", 0)  # Set initially as 0, 0 is valid for all grouping modes.
-
-        self._verify_awg_module_state()
-
-=======
->>>>>>> 57c26f73
         super().open()
         self.set_channel_grouping(self._grouping)
         self.set_awg_module_index(0)  # Set initially as 0, 0 is valid for all grouping modes.
@@ -503,12 +480,6 @@
 
         _logger.info("[%s] Closing connection to instrument", self._name)
         # TODO: In other than 1x8 mode all AWG cores should be checked, not just the currently selected one?
-<<<<<<< HEAD
-        # for awg_node in self.device.awgs:
-        #     awg_node.
-        #
-=======
->>>>>>> 57c26f73
         # Verify that the AWG thread is running.
         assert not self.awg_module.finished()
 
@@ -592,27 +563,6 @@
         self._set_double(node_path, value)
 
     @rpc_method
-<<<<<<< HEAD
-    def set_awg_module_index(self, index: int):
-        """Set the AWG module index. Possible values are dependent on grouping.
-
-        Parameters:
-            index: AWG module index number. Possible values are:
-                      0 for 1x8 group mode;
-                      0,2 for 2x4 group mode;
-                      0,1,2,3 for 4x2 group mode.
-        """
-        if index != 0:
-            # Then we need to check
-            if (self._grouping == 1 and index != 2) or (self._grouping == 0 and index not in range(1, 4)):
-                raise ValueError(f"Invalid index, {index}, for group mode {self._grouping}.")
-
-        self.awg_module.set("index", index)
-        self._verify_awg_module_state()
-
-    @rpc_method
-=======
->>>>>>> 57c26f73
     def set_channel_grouping(self, grouping: int) -> None:
         """Set the channel grouping of the device.
 
@@ -630,35 +580,6 @@
         self._grouping = grouping
 
     @rpc_method
-<<<<<<< HEAD
-    def compile_sequencer_program(self, awg_channel: int, sequencer_program: str) -> bytes:
-        """
-        Compile the given sequencer program.
-
-        Parameters:
-            awg_channel:        The AWG channel to compile the program for.
-            sequencer_program:  The sequencer program as a string.
-
-        Returns:
-            compiled program as bytes.
-        """
-        self._check_is_open()
-        _logger.info("[%s] Compiling sequencer program", self._name)
-        # Get the AWG node/core
-        awg_node = self.awg_channel_map[awg_channel - 1]
-
-        compiled_program, compiler_output = awg_node.compile_sequencer_program(sequencer_program)
-        _logger.debug(f"Compilation Info:\n{compiler_output}")
-
-        return compiled_program
-
-    @rpc_method
-    def compile_and_upload(
-        self,
-        sequencer_program: str,
-        replacements: None | dict[str, str | int | float] = None,
-        awg_channel: int | None = None
-=======
     def set_awg_module_index(self, index: int):
         """Set the AWG module index. Possible values are dependent on grouping.
 
@@ -723,7 +644,34 @@
     @rpc_method
     def compile_and_upload(
         self, sequencer_program: str, replacements: None | dict[str, str | int | float] = None
->>>>>>> 57c26f73
+    ) -> None:
+    def compile_sequencer_program(self, awg_channel: int, sequencer_program: str) -> bytes:
+        """
+        Compile the given sequencer program.
+
+        Parameters:
+            awg_channel:        The AWG channel to compile the program for.
+            sequencer_program:  The sequencer program as a string.
+
+        Returns:
+            compiled program as bytes.
+        """
+        self._check_is_open()
+        _logger.info("[%s] Compiling sequencer program", self._name)
+        # Get the AWG node/core
+        awg_node = self.awg_channel_map[awg_channel - 1]
+
+        compiled_program, compiler_output = awg_node.compile_sequencer_program(sequencer_program)
+        _logger.debug(f"Compilation Info:\n{compiler_output}")
+
+        return compiled_program
+
+    @rpc_method
+    def compile_and_upload(
+        self,
+        sequencer_program: str,
+        replacements: None | dict[str, str | int | float] = None,
+        awg_channel: int | None = None
     ) -> None:
         """Compile and upload the sequencer_program, after performing textual replacements.
 
@@ -803,11 +751,7 @@
     @rpc_method
     def upload_waveform(
         self,
-<<<<<<< HEAD
         awg_core_index: int,
-=======
-        awg_core: int,
->>>>>>> 57c26f73
         waveform_index: int,
         wave1: np.ndarray,
         wave2: None | np.ndarray = None,
@@ -825,11 +769,7 @@
         This can be inspected in the "Waveform Viewer" in the LabOne user interface.
 
         Parameters:
-<<<<<<< HEAD
             awg_core_index:  0-based index of the AWG cores.
-=======
-            awg_core:        0-based AWG core number.
->>>>>>> 57c26f73
             waveform_index:  0-based index of the waveform array.
             wave1:           Array containing floating point samples
                              in range -1.0 .. +1.0 for the first waveform.
@@ -840,19 +780,13 @@
                              represent the 4 marker channels.
         """
         self._check_is_open()
-<<<<<<< HEAD
+        # assert awg_core in self.awg_channel_map, f"Invalid AWG core ({awg_core}) for group mode {self._grouping}."
         # waveform_data = zhinst.utils.convert_awg_waveform(wave1, wave2, markers)
-        # waveform_address = f"/{self._device_name}/awgs/{awg_index}/waveform/waves/{waveform_index}"
+        # waveform_address = f"/{self._device_name}/awgs/{awg_core}/waveform/waves/{waveform_index}"
         # self.daq_server.setVector(waveform_address, waveform_data)
         waveform = Waveforms()
         waveform[waveform_index] = (wave1, wave2, markers)
         self.device.awgs[awg_core_index].write_to_waveform_memory(waveform)
-=======
-        assert awg_core in self.awg_channel_map, f"Invalid AWG core ({awg_core}) for group mode {self._grouping}."
-        waveform_data = zhinst.utils.convert_awg_waveform(wave1, wave2, markers)
-        waveform_address = f"/{self._device_name}/awgs/{awg_core}/waveform/waves/{waveform_index}"
-        self.daq_server.setVector(waveform_address, waveform_data)
->>>>>>> 57c26f73
 
     @rpc_method
     def upload_waveforms(
@@ -867,17 +801,10 @@
 
         The loop that creates the unpacked waveforms loops such that:
         - outer loop: for waveform_index, sequence in enumerate(waveforms)
-<<<<<<< HEAD
-          - inner loop: for awg_core_index in range(4)
-
-        Parameters:
-            unpacked_waveforms: List of tuples, each tuple is a collection of AWG core index, waveform sequence index,
-=======
           - inner loop: for awg_core in range(4)
 
         Parameters:
             unpacked_waveforms: List of tuples, each tuple is a collection of AWG core number, waveform sequence index,
->>>>>>> 57c26f73
                                 wave1, wave2 and markers.
             batch_size:         Large sets of waveforms take plenty of memory. This makes the waveforms to be sent with
                                 maximum sized batches. Default size is 50 waveform entries.
@@ -886,15 +813,9 @@
 
         waves_set = []
         for wf_count, sequence in enumerate(unpacked_waveforms):
-<<<<<<< HEAD
-            awg_core_index, waveform_index, wave1, wave2, markers = sequence
-            wave_raw = zhinst.utils.convert_awg_waveform(wave1, wave2, markers)
-            waveform_address = f'/{self._device_name}/awgs/{awg_core_index}/waveform/waves/{waveform_index}'
-=======
             awg_core, waveform_index, wave1, wave2, markers = sequence
             wave_raw = zhinst.utils.convert_awg_waveform(wave1, wave2, markers)
             waveform_address = f"/{self._device_name}/awgs/{awg_core}/waveform/waves/{waveform_index}"
->>>>>>> 57c26f73
             waves_set.append((waveform_address, wave_raw))
             # Check set size against batch size
             if wf_count % batch_size == batch_size - 1:
@@ -939,11 +860,7 @@
 
     @rpc_method
     def upload_command_table(
-<<<<<<< HEAD
             self, awg_core_index: int, command_table_entries: list[dict[str, Any]], save_as_file: bool = False
-=======
-        self, awg_core: int, command_table_entries: list[dict[str, Any]], save_as_file: bool = False
->>>>>>> 57c26f73
     ) -> None:
         """Upload a new command table to the AWG.
 
@@ -959,18 +876,21 @@
         https://json-schema.org/draft-07.
 
         Parameters:
-<<<<<<< HEAD
             awg_core_index:         0-based index of the AWG core to apply the table to (0 .. 3).
             command_table_entries:  Actual command table as a list of entries (dicts).
             save_as_file:           Set to True to save the validated JSON command table in a file. Default is False.
 
         Raises:
-            ValueError:   Invalid value in the command table.
-            ValueError:   Validation of the command table failed.
-            RuntimeError: If the upload of command table on core {awg_index} failed.
-        """
-        self._check_is_open()
-
+            ValueError:           Invalid AWG core number.
+            ValueError:           Validation of the command table failed.
+            ValueError:           Invalid value in the command table despite successful validation.
+            RuntimeError:         If the upload of command table on core {awg_index} failed.
+        """
+        self._check_is_open()
+
+        # # Check AWG core number.
+        # if awg_core not in self.awg_channel_map:
+        #     raise ValueError(f"Invalid AWG core ({awg_core}) for group mode {self._grouping}.")
         # Check AWG core index.
         if awg_core_index not in range(4):
             raise ValueError("AWG core index must be in 0 .. 3")
@@ -978,33 +898,10 @@
         # Get schema from the device
         awg_node = self.device.awgs[awg_core_index]
         schema = awg_node.commandtable.load_from_device().as_dict()
-        # schema_node = f"/{self._device_name:s}/awgs/{awg_core_index}/commandtable/schema"
+        # schema_node = f"/{self._device_name:s}/awgs/{awg_core}/commandtable/schema"
         # schema = json.loads(
         #     self.daq_server.get(schema_node, flat=True)[schema_node][0]["vector"]
         # )
-=======
-            awg_core:              0-based AWG core number to apply the table to (0 .. 3).
-            command_table_entries: Actual command table as a list of entries (dicts).
-            save_as_file:          Set to True to save the validated JSON command table in a file. Default is False.
-
-        Raises:
-            ValueError:           Invalid AWG core number.
-            ValueError:           Provided schema is not valid.
-            ValueError:           Validation of the command table failed.
-            ValueError:           Invalid value in the command table despite successful validation.
-            RuntimeError:         If the upload of command table on core {awg_index} failed.
-            QMI_TimeoutException: If the upload process timed out.
-        """
-        self._check_is_open()
-
-        # Check AWG core number.
-        if awg_core not in self.awg_channel_map:
-            raise ValueError(f"Invalid AWG core ({awg_core}) for group mode {self._grouping}.")
-
-        # Get schema from the device
-        schema_node = f"/{self._device_name:s}/awgs/{awg_core}/commandtable/schema"
-        schema = json.loads(self.daq_server.get(schema_node, flat=True)[schema_node][0]["vector"])
->>>>>>> 57c26f73
         # Create the command table from the provided entries.
         command_table = {
             "header": {
@@ -1013,29 +910,16 @@
             "table": command_table_entries
         }
         # Validate the table against the schema.
-<<<<<<< HEAD
         # try:
         #     jsonschema.validate(instance=command_table, schema=schema, cls=jsonschema.Draft7Validator)
         # except jsonschema.exceptions.SchemaError as exc:
         #     _logger.exception("The provided schema is invalid", exc_info=exc)
-        #     raise ValueError("Invalid schema") from exc
+        #     raise ValueError("Invalid schema.") from exc
         # except jsonschema.exceptions.ValidationError as exc:
         #     _logger.exception("The provided command table is not valid", exc_info=exc)
-        #     raise ValueError("Invalid command table") from exc
+        #     raise ValueError("Invalid command table.") from exc
         #
         # Convert the command table to JSON.
-=======
-        try:
-            jsonschema.validate(instance=command_table, schema=schema, cls=jsonschema.Draft7Validator)
-        except jsonschema.exceptions.SchemaError as exc:
-            _logger.exception("The provided schema is invalid", exc_info=exc)
-            raise ValueError("Invalid schema.") from exc
-        except jsonschema.exceptions.ValidationError as exc:
-            _logger.exception("The provided command table is not valid", exc_info=exc)
-            raise ValueError("Invalid command table.") from exc
-
-        # Convert the command table to JSON and upload.
->>>>>>> 57c26f73
         try:
             command_table_as_json = json.dumps(command_table, allow_nan=False, separators=(",", ":"))
         except (TypeError, ValueError) as exc:
@@ -1043,12 +927,11 @@
 
         if save_as_file:
             # Save as a file
-<<<<<<< HEAD
-            with open(os.path.join(f"{os.path.dirname(__file__)}", "cmd_table_{awg_core_index}.json"), "w") as out:
+            with open(os.path.join(f"{os.path.dirname(__file__)}", f"cmd_table_{awg_core_index}.json"), "w") as out:
                 out.write(command_table_as_json)
 
         # self.daq_server.setVector(
-        #     f"/{self._device_name:s}/awgs/{awg_core_index}/commandtable/data", command_table_as_json
+        #     f"/{self._device_name:s}/awgs/{awg_core}/commandtable/data", command_table_as_json
         # )
         # Upload command table
         upload_start_time = time.monotonic()  # For debug purposes only
@@ -1072,31 +955,8 @@
         #         raise RuntimeError(f"The upload of command table on core {awg_core_index} failed.")
         #
         #     if time.monotonic() - upload_start_time > self.UPLOAD_TIMEOUT:
-        #         raise RuntimeError("Upload process timed out (timeout={})".format(self.UPLOAD_TIMEOUT))
+        #         raise QMI_TimeoutException(f"Upload process timed out (timeout={self.UPLOAD_TIMEOUT})")
         #
-=======
-            with open(os.path.join(os.path.dirname(__file__), f"cmd_table_{awg_core}.json"), "w") as out:
-                out.write(command_table_as_json)
-
-        self.daq_server.setVector(
-            f"/{self._device_name:s}/awgs/{awg_core}/commandtable/data", command_table_as_json
-        )
-        upload_start_time = time.monotonic()
-        while True:
-            time.sleep(0.01)
-            status = self.daq_server.getInt(f"/{self._device_name:s}/awgs/{awg_core}/commandtable/status")
-            if status & 0b1:
-                # Upload successful, move on the next core
-                break
-            if status & 0b1000:
-                # Error in command table
-                raise RuntimeError(f"The upload of command table on core {awg_core} failed.")
-
-            if time.monotonic() - upload_start_time > self.UPLOAD_TIMEOUT:
-                raise QMI_TimeoutException(f"Upload process timed out (timeout={self.UPLOAD_TIMEOUT})")
-
-        upload_end_time = time.monotonic()
->>>>>>> 57c26f73
         _logger.debug(
             "Command Table upload finished in %.1f seconds (status=%d)",
             time.monotonic() - upload_start_time, awg_node.commandtable.check_status()
@@ -1267,11 +1127,7 @@
             ValueError: By invalid trigger impedance setting.
         """
         if trigger not in range(self.NUM_CHANNELS):
-<<<<<<< HEAD
-            raise ValueError("Invalid trigger index")
-=======
             raise ValueError("Invalid trigger index.")
->>>>>>> 57c26f73
         if value not in (0, 1):
             raise ValueError("Invalid impedance setting.")
 
@@ -1282,111 +1138,66 @@
             trigger,
             "50 Ohm" if value else "1 kOhm",
         )
-<<<<<<< HEAD
+        # self._set_int(f"triggers/in/{trigger}/imp50", value)
         self.device.triggers[trigger].imp50(value)
-        # self._set_int("triggers/in/{}/imp50".format(trigger), value)
 
     @rpc_method
     def set_dig_trigger_source(self, awg_core_index: int, trigger: int, value: int) -> None:
-=======
-        self._set_int(f"triggers/in/{trigger}/imp50", value)
-
-    @rpc_method
-    def set_dig_trigger_source(self, awg_core: int, trigger: int, value: int) -> None:
->>>>>>> 57c26f73
         """Select the source of a specific digital trigger channel.
 
         There are two digital trigger channels which can be accessed in the
         sequencer program via calls to "waitDigTrigger()" and "playWaveDigTrigger()".
 
         Parameters:
-<<<<<<< HEAD
             awg_core_index: AWG core index.
             trigger:        Digital trigger index in the range 0 to 1, corresponding to digital triggers 1 and 2.
             value:          Trigger source in the range 0 to 7,
                             corresponding to trigger inputs 1 to 8 on the front panel.
-=======
-            awg_core: AWG core number.
-            trigger:  Digital trigger index in the range 0 to 1, corresponding to digital triggers 1 and 2.
-            value:    Trigger source in the range 0 to 7,
-                      corresponding to trigger inputs 1 to 8 on the front panel.
->>>>>>> 57c26f73
-
-        Raises:
-            ValueError: AWG core number is invalid.
+
+        Raises:
+            ValueError: AWG core index number is invalid.
             ValueError: Digital trigger index is invalid.
             ValueError: Trigger source value is invalid.
         """
-<<<<<<< HEAD
         if awg_core_index < 0 or awg_core_index >= self.NUM_AWGS:
-            raise ValueError("Invalid AWG index")
-        if trigger < 0 or trigger > 1:
-            raise ValueError("Invalid digital trigger index")
-        if value not in range(self.NUM_CHANNELS):
-            raise ValueError("Invalid trigger source")
-
-        self._check_is_open()
-        self._set_int(f"awgs/{awg_core_index}/auxtriggers/{trigger}/channel", value)
-
-    @rpc_method
-    def set_dig_trigger_slope(self, awg_core_index: int, trigger: int, value: int) -> None:
-=======
-        if awg_core not in self.awg_channel_map:
-            raise ValueError(f"Invalid AWG core ({awg_core}) for group mode {self._grouping}.")
+            raise ValueError("Invalid AWG core index.")
         if trigger < 0 or trigger > 1:
             raise ValueError("Invalid digital trigger index.")
         if value not in range(self.NUM_CHANNELS):
             raise ValueError("Invalid trigger source.")
 
         self._check_is_open()
-        self._set_int(f"awgs/{awg_core}/auxtriggers/{trigger}/channel", value)
-
-    @rpc_method
-    def set_dig_trigger_slope(self, awg_core: int, trigger: int, value: int) -> None:
->>>>>>> 57c26f73
+        self._set_int(f"awgs/{awg_core_index}/auxtriggers/{trigger}/channel", value)
+
+    @rpc_method
+    def set_dig_trigger_slope(self, awg_core_index: int, trigger: int, value: int) -> None:
         """Set the trigger slope of a specific digital trigger channel.
 
         There are two digital trigger channels which can be accessed in the
         sequencer program vi calls to "waitDigTrigger()" and "playWaveDigTrigger()".
 
         Parameters:
-<<<<<<< HEAD
             awg_core_index: AWG core index.
             trigger:        Digital trigger index in the range 0 to 1, corresponding to digital triggers 1 and 2.
             value:          Trigger slope.
-                            0 - level sensitive (trigger on high signal);
-                            1 - trigger on rising edge;
-                            2 - trigger on falling edge;
-                            3 - trigger on rising and falling edge.
-=======
-            awg_core: AWG core number.
-            trigger:  Digital trigger index in the range 0 to 1, corresponding to digital triggers 1 and 2.
-            value:    Trigger slope.
-                        0 - level sensitive (trigger on high signal);
-                        1 - trigger on rising edge;
-                        2 - trigger on falling edge;
-                        3 - trigger on rising and falling edge.
->>>>>>> 57c26f73
-
-        Raises:
-            ValueError: AWG core number is invalid.
+                              0 - level sensitive (trigger on high signal);
+                              1 - trigger on rising edge;
+                              2 - trigger on falling edge;
+                              3 - trigger on rising and falling edge.
+
+        Raises:
+            ValueError: AWG core index number is invalid.
             ValueError: Digital trigger index is invalid.
             ValueError: Trigger slope value is invalid.
         """
-<<<<<<< HEAD
         if awg_core_index not in range(self.NUM_AWGS):
             raise ValueError("Invalid AWG index")
-=======
-        if awg_core not in self.awg_channel_map:
-            raise ValueError(f"Invalid AWG core ({awg_core}) for group mode {self._grouping}.")
->>>>>>> 57c26f73
         if trigger < 0 or trigger > 1:
             raise ValueError("Invalid digital trigger index.")
         if value < 0 or value > 3:
             raise ValueError("Invalid trigger slope.")
 
         self._check_is_open()
-<<<<<<< HEAD
         self._set_int(f"awgs/{awg_core_index}/auxtriggers/{trigger}/slope", value)
 
     @rpc_method
@@ -1398,78 +1209,47 @@
                             Index 0 selects output channels 1 and 2, index 1 selects channels 2 and 3 etc.
             channel:        Channel index in the range 0 to 1, selecting the first or second output channel
                             within the selected channel pair.
-=======
-        self._set_int(f"awgs/{awg_core}/auxtriggers/{trigger}/slope", value)
-
-    @rpc_method
-    def get_output_amplitude(self, awg_core: int, channel: int) -> float:
-        """Get the output amplitude scaling factor of the specified channel.
-
-        Parameters:
-            awg_core: AWG core number in the range 0 to 3. The AWG index selects a pair of output channels.
-                      Index 0 selects output channels 1 and 2, index 1 selects channels 2 and 3 etc.
-            channel:  Channel index in the range 0 to 1, selecting the first or second output channel
-                      within the selected channel pair.
->>>>>>> 57c26f73
-
-        Raises:
-            ValueError: AWG core number is invalid.
+
+        Raises:
+            ValueError: AWG core index number is invalid.
             ValueError: AWG channel pair index is invalid.
 
         Returns:
             amplitude: A dimensionless scaling factor applied to the digital signal.
         """
-<<<<<<< HEAD
         if awg_core_index not in range(self.NUM_AWGS):
             raise ValueError("Invalid AWG index")
-        if channel not in range(self.NUM_CHANNELS_PER_AWG):
-            raise ValueError("Invalid channel index")
-
-        self._check_is_open()
-        return self._get_double(f"awgs/{awg_core_index}/outputs/{channel}/amplitude")
-
-    @rpc_method
-    def set_output_amplitude(self, awg_core_index: int, channel: int, value: float) -> None:
-=======
-        if awg_core not in self.awg_channel_map:
-            raise ValueError(f"Invalid AWG core ({awg_core}) for group mode {self._grouping}.")
+        # if awg_core not in self.awg_channel_map:
+        #     raise ValueError(f"Invalid AWG core ({awg_core}) for group mode {self._grouping}.")
         if channel not in range(self.NUM_CHANNELS_PER_AWG):
             raise ValueError("Invalid channel pair index.")
 
         self._check_is_open()
-        return self._get_double(f"awgs/{awg_core}/outputs/{channel}/amplitude")
-
-    @rpc_method
-    def set_output_amplitude(self, awg_core: int, channel: int, value: float) -> None:
->>>>>>> 57c26f73
+        return self._get_double(f"awgs/{awg_core_index}/outputs/{channel}/amplitude")
+
+    @rpc_method
+    def set_output_amplitude(self, awg_core_index: int, channel: int, value: float) -> None:
         """Set the output scaling factor of the specified channel.
 
         The amplitude is a dimensionless scaling factor applied to the digital signal.
 
         Parameters:
-<<<<<<< HEAD
             awg_core_index: AWG core index in the range 0 to 3. The AWG index selects a pair of output channels.
                             Index 0 selects output channels 1 and 2, index 1 selects channels 2 and 3 etc.
             channel:        Channel index in the range 0 to 1, selecting the first or second output channel
                             within the selected channel pair.
             value:          Amplitude scale factor.
-=======
-            awg_core: AWG core number in the range 0 to 3. The AWG index selects a pair of output channels.
-                      Index 0 selects output channels 1 and 2, index 1 selects channels 2 and 3 etc.
-            channel:  Channel index in the range 0 to 1, selecting the first or second output channel
-                      within the selected channel pair.
-            value:    Amplitude scale factor.
->>>>>>> 57c26f73
-
-        Raises:
-            ValueError: AWG core number is invalid.
+
+        Raises:
+            ValueError: AWG core index number is invalid.
             ValueError: AWG channel pair index is invalid.
         """
-<<<<<<< HEAD
         if awg_core_index not in range(self.NUM_AWGS):
             raise ValueError("Invalid AWG index")
+        # if awg_core not in self.awg_channel_map:
+        #     raise ValueError(f"Invalid AWG core ({awg_core}) for group mode {self._grouping}.")
         if channel not in range(self.NUM_CHANNELS_PER_AWG):
-            raise ValueError("Invalid channel index")
+            raise ValueError("Invalid channel pair index.")
 
         self._check_is_open()
         self._set_double(f"awgs/{awg_core_index}/outputs/{channel}/amplitude", value)
@@ -1483,39 +1263,21 @@
                             Index 0 selects output channels 1 and 2, index 1 selects channels 2 and 3 etc.
             channel:        Channel index in the range 0 to 1, selecting the first or second output channel
                             within the selected channel pair.
-=======
-        if awg_core not in self.awg_channel_map:
-            raise ValueError(f"Invalid AWG core ({awg_core}) for group mode {self._grouping}.")
+
+        Raises:
+            ValueError: AWG core index number is invalid.
+            ValueError: AWG channel pair index is invalid.
+
+        Returns:
+            0: If last sample is not held.
+            1: If last sample is held.
+        """
+        if awg_core_index not in range(self.NUM_AWGS):
+            raise ValueError("Invalid AWG index")
+        # if awg_core not in self.awg_channel_map:
+        #     raise ValueError(f"Invalid AWG core ({awg_core}) for group mode {self._grouping}")
         if channel not in range(self.NUM_CHANNELS_PER_AWG):
             raise ValueError("Invalid channel pair index.")
-
-        self._check_is_open()
-        self._set_double(f"awgs/{awg_core}/outputs/{channel}/amplitude", value)
-
-    @rpc_method
-    def get_output_channel_hold(self, awg_core: int, channel: int) -> int:
-        """Get whether the last sample is held for the specified channel.
-
-        Parameters:
-            awg_core: AWG core number in the range 0 to 3. The AWG index selects a pair of output channels.
-                      Index 0 selects output channels 1 and 2, index 1 selects channels 2 and 3 etc.
-            channel:  Channel index in the range 0 to 1, selecting the first or second output channel
-                      within the selected channel pair.
->>>>>>> 57c26f73
-
-        Raises:
-            ValueError: AWG index number is invalid.
-            ValueError: AWG channel pair index is invalid.
-
-        Returns:
-            0: If last sample is not held.
-            1: If last sample is held.
-        """
-<<<<<<< HEAD
-        if awg_core_index not in range(self.NUM_AWGS):
-            raise ValueError("Invalid AWG index")
-        if channel not in range(self.NUM_CHANNELS_PER_AWG):
-            raise ValueError("Invalid channel index")
 
         self._check_is_open()
         return self._get_int(f"awgs/{awg_core_index}/outputs/{channel}/hold")
@@ -1530,63 +1292,30 @@
             channel:        Channel index in the range 0 to 1, selecting the first or second output channel
                             within the selected channel pair.
             value:          Hold state; 0 = False, 1 = True.
-=======
-        if awg_core not in self.awg_channel_map:
-            raise ValueError(f"Invalid AWG core ({awg_core}) for group mode {self._grouping}")
-        if channel not in range(self.NUM_CHANNELS_PER_AWG):
-            raise ValueError("Invalid channel pair index.")
-
-        self._check_is_open()
-        return self._get_int(f"awgs/{awg_core}/outputs/{channel}/hold")
-
-    @rpc_method
-    def set_output_channel_hold(self, awg_core: int, channel: int, value: int) -> None:
-        """Set whether the last sample should be held for the specified channel.
-
-        Parameters:
-            awg_core: AWG core number in the range 0 to 3. The AWG index selects a pair of output channels.
-                      Index 0 selects output channels 1 and 2, index 1 selects channels 2 and 3 etc.
-            channel:  Channel index in the range 0 to 1, selecting the first or second output channel
-                      within the selected channel pair.
-            value:    Hold state; 0 = False, 1 = True.
->>>>>>> 57c26f73
 
         Raises:
             ValueError: AWG index number is invalid.
             ValueError: AWG channel pair index is invalid.
             ValueError: Invalid hold state value.
         """
-<<<<<<< HEAD
         if awg_core_index not in range(self.NUM_AWGS):
             raise ValueError("Invalid AWG index")
-        if channel not in range(self.NUM_CHANNELS_PER_AWG):
-            raise ValueError("Invalid channel index")
-=======
-        if awg_core not in self.awg_channel_map:
-            raise ValueError(f"Invalid AWG core ({awg_core}) for group mode {self._grouping}.")
+        # if awg_core not in self.awg_channel_map:
+        #     raise ValueError(f"Invalid AWG core ({awg_core}) for group mode {self._grouping}.")
         if channel not in range(self.NUM_CHANNELS_PER_AWG):
             raise ValueError("Invalid channel pair index.")
->>>>>>> 57c26f73
         if value not in (0, 1):
             raise ValueError("Invalid hold state.")
 
         self._check_is_open()
-<<<<<<< HEAD
         self._set_int(f"awgs/{awg_core_index}/outputs/{channel}/hold", value)
-=======
-        self._set_int(f"awgs/{awg_core}/outputs/{channel}/hold", value)
->>>>>>> 57c26f73
 
     @rpc_method
     def get_output_channel_on(self, awg_channel: int) -> int:
         """Get the specified wave output channel state.
 
         Parameters:
-<<<<<<< HEAD
-            awg_channel: Channel index in the range [1-8], corresponding to wave outputs 1 to 8 on the front panel.
-=======
             awg_channel: Channel index in the range 0 to 7, corresponding to wave outputs 1 to 8 on the front panel.
->>>>>>> 57c26f73
 
         Returns:
             channel_state: 0 = output off, 1 = output on.
@@ -1594,19 +1323,11 @@
         Raises:
             ValueError: Output channel number is invalid.
         """
-<<<<<<< HEAD
-        if awg_channel not in range(1, self.NUM_CHANNELS + 1):
-            raise ValueError("Invalid channel index")
-
-        self._check_is_open()
-        return self._get_int(f"sigouts/{awg_channel - 1}/on")
-=======
         if awg_channel not in range(self.NUM_CHANNELS):
             raise ValueError("Invalid channel index.")
 
         self._check_is_open()
         return self._get_int(f"sigouts/{awg_channel}/on")
->>>>>>> 57c26f73
 
     @rpc_method
     def set_output_channel_on(self, awg_channel: int, value: int) -> None:
@@ -1620,55 +1341,33 @@
             ValueError: Output channel number is invalid.
             ValueError: Invalid output channel state value.
         """
-<<<<<<< HEAD
-        if awg_channel not in range(1, self.NUM_CHANNELS + 1):
-            raise ValueError("Invalid channel index")
-=======
         if awg_channel not in range(self.NUM_CHANNELS):
             raise ValueError("Invalid channel index.")
->>>>>>> 57c26f73
         if value not in (0, 1):
             raise ValueError("Invalid on/off state.")
 
         self._check_is_open()
-<<<<<<< HEAD
-        self._set_int(f"sigouts/{awg_channel - 1}/on", value)
-=======
         self._set_int(f"sigouts/{awg_channel}/on", value)
->>>>>>> 57c26f73
 
     @rpc_method
     def set_output_channel_range(self, awg_channel: int, value: float) -> None:
         """Set voltage range of the specified wave output channel.
 
         Parameters:
-<<<<<<< HEAD
-            awg_channel: Channel index in the range [1-8], corresponding to wave outputs 1 to 8 on the front panel.
-=======
-            awg_channel: Channel index in the range 0 to 7, corresponding to wave outputs 1 to 8 on the front panel.
->>>>>>> 57c26f73
-            value:       Output range in Volt. The instrument selects the next higher available range.
+            output_channel: Channel index in the range 0 to 7, corresponding to wave outputs 1 to 8 on the front panel.
+            value:          Output range in Volt. The instrument selects the next higher available range.
 
         Raises:
             ValueError: Output channel number is invalid.
             ValueError: Voltage range is invalid.
         """
-<<<<<<< HEAD
-        if awg_channel not in range(1, self.NUM_CHANNELS + 1):
-            raise ValueError("Invalid channel index")
-=======
         if awg_channel not in range(self.NUM_CHANNELS):
             raise ValueError("Invalid channel index.")
->>>>>>> 57c26f73
         if value < 0 or value > 5.0:
             raise ValueError("Invalid output range.")
 
         self._check_is_open()
-<<<<<<< HEAD
-        self._set_double(f"sigouts/{awg_channel - 1}/range", value)
-=======
         self._set_double(f"sigouts/{awg_channel}/range", value)
->>>>>>> 57c26f73
 
     @rpc_method
     def set_output_channel_offset(self, awg_channel: int, value: float) -> None:
@@ -1677,44 +1376,27 @@
         The DC offset is only active in amplified mode, not in direct mode.
 
         Parameters:
-<<<<<<< HEAD
-            awg_channel: Channel index in the range [1-8], corresponding to wave outputs 1 to 8 on the front panel.
-=======
             awg_channel: Channel index in the range 0 to 7, corresponding to wave outputs 1 to 8 on the front panel.
->>>>>>> 57c26f73
             value:       Offset in Volt, in range -1.25 to +1.25 V.
 
         Raises:
             ValueError: Output channel number is invalid.
             ValueError: Voltage offset is invalid.
         """
-<<<<<<< HEAD
-        if awg_channel not in range(1, self.NUM_CHANNELS + 1):
-            raise ValueError("Invalid channel index")
-=======
         if awg_channel not in range(self.NUM_CHANNELS):
             raise ValueError("Invalid channel index.")
->>>>>>> 57c26f73
         if not -1.25 <= value <= 1.25:
             raise ValueError("Invalid offset value.")
 
         self._check_is_open()
-<<<<<<< HEAD
-        self._set_double(f"sigouts/{awg_channel - 1}/offset", value)
-=======
         self._set_double(f"sigouts/{awg_channel}/offset", value)
->>>>>>> 57c26f73
 
     @rpc_method
     def get_output_channel_delay(self, awg_channel: int) -> float:
         """Return output delay for fine alignment of the specified wave output channel.
 
         Parameters:
-<<<<<<< HEAD
-            awg_channel: Channel index in the range [1-8], corresponding to wave outputs 1 to 8 on the front panel.
-=======
             awg_channel: Channel index in the range 0 to 7, corresponding to wave outputs 1 to 8 on the front panel.
->>>>>>> 57c26f73
 
         Raises:
             ValueError: Output channel number is invalid.
@@ -1722,19 +1404,11 @@
         Returns:
             Delay in seconds.
         """
-<<<<<<< HEAD
-        if awg_channel not in range(1, self.NUM_CHANNELS + 1):
-            raise ValueError("Invalid channel index")
-
-        self._check_is_open()
-        return self._get_double(f"sigouts/{awg_channel - 1}/delay")
-=======
         if awg_channel not in range(self.NUM_CHANNELS):
             raise ValueError("Invalid channel index.")
 
         self._check_is_open()
         return self._get_double(f"sigouts/{awg_channel}/delay")
->>>>>>> 57c26f73
 
     @rpc_method
     def set_output_channel_delay(self, awg_channel: int, value: float) -> None:
@@ -1743,33 +1417,20 @@
         Changing the delay setting may take several seconds.
 
         Parameters:
-<<<<<<< HEAD
-            awg_channel: Channel index in the range [1-8], corresponding to wave outputs 1 to 8 on the front panel.
-=======
             awg_channel: Channel index in the range 0 to 7, corresponding to wave outputs 1 to 8 on the front panel.
->>>>>>> 57c26f73
             value:       Delay in seconds, range 0 to 26e-9.
 
         Raises:
             ValueError: Output channel number is invalid.
             ValueError: Delay value is invalid.
         """
-<<<<<<< HEAD
-        if awg_channel not in range(1, self.NUM_CHANNELS + 1):
-            raise ValueError("Invalid channel index")
-=======
         if awg_channel not in range(self.NUM_CHANNELS):
             raise ValueError("Invalid channel index.")
->>>>>>> 57c26f73
         if not 0 <= value < 26e-9:
             raise ValueError("Invalid delay setting.")
 
         self._check_is_open()
-<<<<<<< HEAD
-        self._set_double(f"sigouts/{awg_channel - 1}/delay", value)
-=======
         self._set_double(f"sigouts/{awg_channel}/delay", value)
->>>>>>> 57c26f73
 
     @rpc_method
     def set_output_channel_direct(self, awg_channel: int, value: int) -> None:
@@ -1779,66 +1440,40 @@
         and fixes the output range to 800 mV.
 
         Parameters:
-<<<<<<< HEAD
-            awg_channel: Channel index in the range [1-8], corresponding to wave outputs 1 to 8 on the front panel.
-=======
             awg_channel: Channel index in the range 0 to 7, corresponding to wave outputs 1 to 8 on the front panel.
->>>>>>> 57c26f73
             value:       1 to enable the direct output path, 0 to disable.
 
         Raises:
             ValueError: Output channel number is invalid.
             ValueError: Direct value is invalid.
         """
-<<<<<<< HEAD
-        if awg_channel not in range(1, self.NUM_CHANNELS + 1):
-            raise ValueError("Invalid channel index")
-=======
         if awg_channel not in range(self.NUM_CHANNELS):
             raise ValueError("Invalid channel index.")
->>>>>>> 57c26f73
         if value not in (0, 1):
             raise ValueError("Invalid value.")
 
         self._check_is_open()
-<<<<<<< HEAD
-        self._set_int(f"sigouts/{awg_channel - 1}/direct", value)
-=======
         self._set_int(f"sigouts/{awg_channel}/direct", value)
->>>>>>> 57c26f73
 
     @rpc_method
     def set_output_channel_filter(self, awg_channel: int, value: int) -> None:
         """Enable or disable the analog output filter for the specified wave output channel.
 
         Parameters:
-<<<<<<< HEAD
-            awg_channel: Channel index in the range [1-8], corresponding to wave outputs 1 to 8 on the front panel.
-=======
             awg_channel: Channel index in the range 0 to 7, corresponding to wave outputs 1 to 8 on the front panel.
->>>>>>> 57c26f73
             value:       1 to enable the output filter, 0 to disable.
 
         Raises:
             ValueError: Output channel number is invalid.
             ValueError: Filter value is invalid.
         """
-<<<<<<< HEAD
-        if awg_channel not in range(1, self.NUM_CHANNELS + 1):
-            raise ValueError(f"Invalid output channel: {awg_channel}")
-=======
         if awg_channel not in range(self.NUM_CHANNELS):
             raise ValueError(f"Invalid output channel: {awg_channel}.")
->>>>>>> 57c26f73
         if value not in (0, 1):
             raise ValueError("Invalid value.")
 
         self._check_is_open()
-<<<<<<< HEAD
-        self._set_int(f"sigouts/{awg_channel - 1}/filter", value)
-=======
         self._set_int(f"sigouts/{awg_channel}/filter", value)
->>>>>>> 57c26f73
 
     @rpc_method
     def set_dio_mode(self, mode: int) -> None:
@@ -1883,54 +1518,25 @@
         self._set_int("dios/0/drive", mask)
 
     @rpc_method
-<<<<<<< HEAD
-    def set_dio_strobe_index(self, awg_core_index: int, value: int) -> None:
-=======
     def set_dio_strobe_index(self, awg_core: int, value: int) -> None:
->>>>>>> 57c26f73
         """Select the DIO index to be used as a trigger for playback.
 
         The sequencer program uses this trigger by calling "playWaveDIO()".
 
         Parameters:
-<<<<<<< HEAD
-            awg_core_index: AWG core index.
-            value:          DIO bit index in the range 0 to 31.
-=======
             awg_core: AWG core number.
             value:    DIO bit index in the range 0 to 31.
->>>>>>> 57c26f73
 
         Raises:
             ValueError: AWG index number is invalid.
             ValueError: DIO bit index is invalid.
         """
-<<<<<<< HEAD
-        if awg_core_index not in range(self.NUM_AWGS):
-            raise ValueError(f"Invalid AWG core index: {awg_core_index}")
-=======
         if awg_core not in self.awg_channel_map:
             raise ValueError(f"Invalid AWG core ({awg_core}) for group mode {self._grouping}.")
->>>>>>> 57c26f73
         if value < 0 or value > 31:
             raise ValueError("Invalid DIO bit index.")
 
         self._check_is_open()
-<<<<<<< HEAD
-        self._set_int(f"awgs/{awg_core_index}/dio/strobe/index", value)
-
-    @rpc_method
-    def set_dio_strobe_slope(self, awg_core_index: int, value: int) -> None:
-        """Select the signal edge that should activate the strobe trigger.
-
-        Parameters:
-            awg_core_index: AWG core index.
-            value:          Slope type.
-                            0 - off;
-                            1 - trigger on rising edge;
-                            2 - trigger on falling edge;
-                            3 - trigger on rising and falling edge.
-=======
         self._set_int(f"awgs/{awg_core}/dio/strobe/index", value)
 
     @rpc_method
@@ -1944,34 +1550,17 @@
                         1 - trigger on rising edge;
                         2 - trigger on falling edge;
                         3 - trigger on rising and falling edge.
->>>>>>> 57c26f73
 
         Raises:
             ValueError: AWG index number is invalid.
             ValueError: DIO strobe slope value is invalid.
         """
-<<<<<<< HEAD
-        if awg_core_index not in range(self.NUM_AWGS):
-            raise ValueError(f"Invalid AWG core index: {awg_core_index}")
-=======
         if awg_core not in self.awg_channel_map:
             raise ValueError(f"Invalid AWG core ({awg_core}) for group mode {self._grouping}.")
->>>>>>> 57c26f73
         if value < 0 or value > 3:
             raise ValueError("Invalid slope.")
 
         self._check_is_open()
-<<<<<<< HEAD
-        self._set_int(f"awgs/{awg_core_index}/dio/strobe/slope", value)
-
-    @rpc_method
-    def get_user_register(self, awg_core_index: int, reg: int) -> int:
-        """Return the value of the specified user register.
-
-        Parameters:
-            awg_core_index: AWG core index.
-            reg:            Register index in the range 0 to 15.
-=======
         self._set_int(f"awgs/{awg_core}/dio/strobe/slope", value)
 
     @rpc_method
@@ -1981,7 +1570,6 @@
         Parameters:
             awg_core: AWG core number.
             reg:      Register index in the range 0 to 15.
->>>>>>> 57c26f73
 
         Raises:
             ValueError: AWG index number is invalid.
@@ -1990,29 +1578,12 @@
         Returns:
             value: User register value.
         """
-<<<<<<< HEAD
-        if awg_core_index not in range(self.NUM_AWGS):
-            raise ValueError(f"Invalid AWG core index: {awg_core_index}")
-=======
         if awg_core not in self.awg_channel_map:
             raise ValueError(f"Invalid AWG core ({awg_core}) for group mode {self._grouping}")
->>>>>>> 57c26f73
         if not 0 <= reg <= 15:
             raise ValueError("Invalid register index.")
 
         self._check_is_open()
-<<<<<<< HEAD
-        return self._get_int(f"awgs/{awg_core_index}/userregs/{reg}")
-
-    @rpc_method
-    def set_user_register(self, awg_core_index: int, reg: int, value: int) -> None:
-        """Change the value of the specified user register.
-
-        Parameters:
-            awg_core_index: AWG core index.
-            reg:            Register index in the range 0 to 15.
-            value:          Integer value to write to the register.
-=======
         return self._get_int(f"awgs/{awg_core}/userregs/{reg}")
 
     @rpc_method
@@ -2023,25 +1594,18 @@
             awg_core: AWG core number.
             reg:      Register index in the range 0 to 15.
             value:    Integer value to write to the register.
->>>>>>> 57c26f73
 
         Raises:
             ValueError: AWG index number is invalid.
             ValueError: Register index is invalid.
         """
-<<<<<<< HEAD
-        if awg_core_index not in range(self.NUM_AWGS):
-            raise ValueError(f"Invalid AWG core index: {awg_core_index}")
-=======
         if awg_core not in self.awg_channel_map:
             raise ValueError(f"Invalid AWG core ({awg_core}) for group mode {self._grouping}")
->>>>>>> 57c26f73
         if not 0 <= reg <= 15:
             raise ValueError("Invalid register index")
 
         self._check_is_open()
-<<<<<<< HEAD
-        self._set_int(f"awgs/{awg_core_index}/userregs/{reg}", value)
+        self._set_int(f"awgs/{awg_core}/userregs/{reg}", value)
 
     @rpc_method
     def get_awg_module_enabled(self, awg_core_index: int) -> int:
@@ -2215,7 +1779,4 @@
 
         waveforms.validate(
             compiled_sequencer_program if compiled_sequencer_program else awg_node.waveform.descriptors()
-        )
-=======
-        self._set_int(f"awgs/{awg_core}/userregs/{reg}", value)
->>>>>>> 57c26f73
+        )