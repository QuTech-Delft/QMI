"""Initialization of the Python logging framework for QMI."""

import sys
import logging
import logging.handlers
import threading
import time
import warnings

from collections.abc import Callable, Mapping
from types import TracebackType


# Global variable holding the file log handler (if any).
_file_handler: logging.FileHandler | None = None

# Global variable holding the saved exception hook.
_saved_except_hook: Callable | None = None


class _RateLimitFilter(logging.Filter):
    """Rate limiting of log messages.

    Rate limiting can be used to prevent excessive amounts of repeated log messages filling up the disk.

    The rate limits are tracked separately per logger and per log level.
    Conceptually, each combination of logger and log level has an associated `token bucket`.
    When a message is logged, one token is taken out of the bucket.
    The bucket then gets refilled at a steady rate until it is full again.
    When the bucket becomes empty, log messages are dropped until the bucket is sufficiently refilled.
    """

    def __init__(self, rate_limit: float, burst_limit: int = 1) -> None:
        """Initialize a rate limiting log filter.

        Parameters:
            rate_limit:  Maximum number of log messages per second.
            burst_limit: Maximum number of messages that can be "saved up" for a short burst of messages.
                         This must be at least 1.
        """
        super().__init__("")
        self._rate_limit = rate_limit
        self._burst_limit = burst_limit
        self._lock = threading.Lock()

        # _counters is used to track the token bucket state for each
        # combination of logger and log level:
        #    self._counters[(logger_name, log_level)] returns a tuple
        #      (last_update_time, bucket_level, nr_discarded_messages)
        self._counters: dict[tuple[str, int], tuple[float, float, int]] = {}

    def filter(self, record: logging.LogRecord) -> bool:

        time_now = time.monotonic()

        with self._lock:
            # Get counter record for this combination of logger and log level.
            key = (record.name, record.levelno)
            counter_data = self._counters.get(key)

            if counter_data is not None:
                # Update the bucket level.
                # Refill the bucket by (rate_limit * elapsed_time) tokens,
                # but never more than the burst limit.
                (last_time, bucket_level, messages_discarded) = counter_data
                bucket_level += self._rate_limit * (time_now - last_time)
                bucket_level = min(bucket_level, self._burst_limit)
            else:
                # First use. Initialize the bucket level to the to burst limit.
                bucket_level = self._burst_limit
                messages_discarded = 0

            if bucket_level < 1:
                # Discard this message.
                messages_discarded += 1
                ret = False
            else:
                # Allow this message.
                bucket_level -= 1.0
                ret = True

            # Store updated counter record.
            self._counters[key] = (time_now, bucket_level, messages_discarded)

        return ret


def _makeLogFormatter(log_process: bool) -> logging.Formatter:
    """Create and return a log formatter instance."""

    if log_process:
        format_spec = "%(asctime)-23s | %(process)5d | %(levelname)-8s | %(name)-22s | %(message)s"
    else:
        format_spec = "%(asctime)-23s | %(levelname)-8s | %(name)-22s | %(message)s"

    fmt = logging.Formatter(format_spec)

    # Override default timezone and time format.
    fmt.converter = time.gmtime  # type: ignore
    fmt.default_msec_format = "%s.%03d"

    return fmt


def start_logging(
<<<<<<< HEAD
    loglevel: Union[int, str] = logging.INFO,
    console_loglevel: Union[int, str] = logging.WARNING,
    logfile: Optional[str] = None,
    loglevels: Optional[Mapping[str, Union[int, str]]] = None,
    rate_limit: Optional[float] = None,
=======
    loglevel: int | str = logging.INFO,
    console_loglevel: int | str = logging.WARNING,
    logfile: str | None = None,
    loglevels: Mapping[str, int | str] | None = None,
    rate_limit: float | None = None,
>>>>>>> 4359f65d
    burst_limit: int = 1
) -> None:
    """Initialize the Python logging framework for use by QMI.

    This function sets up logging to `stderr` and optional logging to a file.
    Logging of Python *warnings* is enabled.
    Unhandled exceptions are logged to file.

    This function is normally called automatically by ``qmi.start()``.

    Parameters:
        loglevel:         Default log level (level of the root logger).
                          Only log messages with at least this priority will be processed.
        console_loglevel: Log level for logging to console.
                          Only log messages with at least this priority will be logged to screen.
        logfile:          Optional file name of the log file.
                          When omitted, logging to file will be disabled.
        loglevels:        Optional initial log levels for specific loggers.
                          When specified, this is a dictionary mapping logger names to their initial log levels.
        rate_limit:       Maximum number of log messages per second per logger.
        burst_limit:      Maximum number of messages that can be "saved up" for a short burst of messages.
    """

    global _file_handler
    global _saved_except_hook

    # If there is still an old file log handler, remove it.
    if _file_handler is not None:
        logging.getLogger().removeHandler(_file_handler)
        _file_handler.close()
        _file_handler = None

    # Set log level of the root logger.
    logging.getLogger().setLevel(loglevel)

    # Set basic configuration: logging to stderr.
    hdlr = logging.StreamHandler()
    fmt = _makeLogFormatter(log_process=False)
    hdlr.setFormatter(fmt)
    hdlr.setLevel(console_loglevel)
    logging.basicConfig(handlers=[hdlr])

    # Create log file handler.
    # This must be done as a separate step (separate from basicConfig())
    # because basicConfig() ignores subsequent calls once logging is configured.
    # However, we must support the case where logging is configured during
    # early initialization via QMI_DEBUG, then later re-configured to add
    # a log file after the configuration is processed.
    if logfile:
        # Use the WatchedFileHandler class for logging to file.
        # This handler will automatically re-open the log file if the underlying
        # file is removed or renamed, for example as part of log rotation.
        _file_handler = logging.handlers.WatchedFileHandler(logfile)
        fmt = _makeLogFormatter(log_process=True)
        _file_handler.setFormatter(fmt)
        # Configure rate limiting.
        if rate_limit is not None:
            _file_handler.addFilter(_RateLimitFilter(rate_limit, burst_limit))
        logging.getLogger().addHandler(_file_handler)

    # Set log levels of specific loggers.
    if loglevels:
        for (k, v) in loglevels.items():
            logging.getLogger(k).setLevel(v)

    # Set hook to log uncaught exceptions.
    if _saved_except_hook is None:
        _saved_except_hook = sys.excepthook
        sys.excepthook = _log_excepthook

    # Redirect warnings through the logging system.
    logging.captureWarnings(True)

    # By default, the Python interpreter disables many types of warnings.
    # We change that here, unless explicit warning options have been specified via "python -W ...".
    if not sys.warnoptions:
        # Enable all warnings but log only the first occurrence.
        warnings.simplefilter("default")


def _log_excepthook(
    type_: type[BaseException],
    value: BaseException,
    traceback: TracebackType | None = None
) -> None:
    """Called when an uncaught exception occurs.

    This function logs the exception to the QMI log file (if any),
    then calls the original exception hook to display the exception
    on screen.
    """

    assert traceback is not None
    # Call the original excepthook to display the exception on screen.
    assert _saved_except_hook is not None
    _saved_except_hook(type_, value, traceback)

    # Log the exception to file.
    hdlr = _file_handler
    if hdlr is not None:
        # Create temporary logger which logs only to file (not to screen).
        logger = logging.Logger("exception")
        logger.addHandler(hdlr)
        # Log the exception.
        logger.error("%s: %s", type_.__name__, value, exc_info=(type_, value, traceback))<|MERGE_RESOLUTION|>--- conflicted
+++ resolved
@@ -103,19 +103,11 @@
 
 
 def start_logging(
-<<<<<<< HEAD
-    loglevel: Union[int, str] = logging.INFO,
-    console_loglevel: Union[int, str] = logging.WARNING,
-    logfile: Optional[str] = None,
-    loglevels: Optional[Mapping[str, Union[int, str]]] = None,
-    rate_limit: Optional[float] = None,
-=======
     loglevel: int | str = logging.INFO,
     console_loglevel: int | str = logging.WARNING,
     logfile: str | None = None,
     loglevels: Mapping[str, int | str] | None = None,
     rate_limit: float | None = None,
->>>>>>> 4359f65d
     burst_limit: int = 1
 ) -> None:
     """Initialize the Python logging framework for use by QMI.
