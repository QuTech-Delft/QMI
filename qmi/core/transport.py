--- conflicted
+++ resolved
@@ -668,74 +668,8 @@
     def write(self, data: bytes) -> None:
         raise NotImplementedError("QMI_UdpTcpTransportBase.write not implemented")
 
-<<<<<<< HEAD
-    def read(self, nbytes: int, timeout: Optional[float]) -> bytes:
-        self._check_is_open()
-        tstart = time.monotonic()
-        tremain = timeout
-        nbuf = len(self._read_buffer)
-        while nbuf < nbytes:
-            self._safe_socket.settimeout(tremain)
-            try:
-                if self._assert_addr:
-                    # For UDP, reading data fails if the arriving packet size is larger than the given nbytes (- nbuf)
-                    # to read. To avoid this happening, read at least 4096 standard that is larger than regular MTU.
-                    udp_packet_size = max(nbytes - nbuf, 4096)
-                    try:
-                        b, addr = self._safe_socket.recvfrom(udp_packet_size)
-                    except (BlockingIOError, socket.timeout) as err:
-                        raise err  # Re-raise this for handling in the upper try-except.
-                    except OSError:
-                        raise QMI_RuntimeException(f"UDP packet size was larger than {udp_packet_size}. Data is lost.")
-
-                else:
-                    b, addr = self._safe_socket.recvfrom(nbytes - nbuf)
-
-            except (BlockingIOError, socket.timeout):
-                raise QMI_TimeoutException(f"Timeout after {nbuf} bytes while expecting {nbytes}")
-            if not b:
-                raise QMI_EndOfInputException(
-                    f"Reached end of input from socket {format_address_and_port(self._address)}")
-            self._read_buffer.extend(b)
-            nbuf = len(self._read_buffer)
-            if timeout is not None:
-                tremain = tstart + timeout - time.monotonic()
-                if tremain < 0:
-                    raise QMI_TimeoutException(f"Timeout after {nbuf} bytes while expecting {nbytes}")
-
-        ret = bytes(self._read_buffer[:nbytes])
-        self._read_buffer = self._read_buffer[nbytes:]
-        return ret
-
-    def read_until(self, message_terminator: bytes, timeout: Optional[float]) -> bytes:
-        self._check_is_open()
-        tstart = time.monotonic()
-        first_pass = True
-        while True:
-            # Check if message already received.
-            p = self._read_buffer.find(message_terminator)
-            if p >= 0:
-                # Found "message_terminator" - return data.
-                nbytes = p + len(message_terminator)
-                ret = bytes(self._read_buffer[:nbytes])
-                self._read_buffer = self._read_buffer[nbytes:]
-                return ret
-            # Determine timeout.
-            if first_pass:
-                # Try to read at least once, even if timeout is zero.
-                self._safe_socket.settimeout(timeout)
-                first_pass = False
-            elif timeout is not None:
-                # Calculate remaining time.
-                tremain = tstart + timeout - time.monotonic()
-                if tremain < 0:
-                    nbuf = len(self._read_buffer)
-                    raise QMI_TimeoutException(f"Function timeout after {nbuf} bytes without message terminator")
-                self._safe_socket.settimeout(tremain)
-=======
     def read(self, nbytes: int, timeout: Optional[float] = None) -> bytes:
         raise NotImplementedError("QMI_UdpTcpTransportBase.read not implemented")
->>>>>>> 62bdc812
 
     def read_until(self, message_terminator: bytes, timeout: Optional[float] = None) -> bytes:
         # Check if message terminator already received. To be further handled in subclass implementation.
@@ -747,15 +681,7 @@
             self._read_buffer = self._read_buffer[nbytes:]
             return ret
 
-<<<<<<< HEAD
-            if not b:
-                # end of stream
-                raise QMI_EndOfInputException(
-                    f"Reached end of input from socket {format_address_and_port(self._address)}")
-            self._read_buffer.extend(b)
-=======
         return b""
->>>>>>> 62bdc812
 
     def read_until_timeout(self, nbytes: int, timeout: float) -> bytes:
         try:
@@ -825,11 +751,7 @@
         socket.gethostbyname(self._address[0])
         # Create socket
         self._socket = socket.socket(socket.AF_INET, socket.SOCK_DGRAM)
-<<<<<<< HEAD
-        # To set the local address to point to our client, we need to bind it. To avoid OSError, we use port number + 1
-=======
         # To set the local address to point to our client, we need to bind it.
->>>>>>> 62bdc812
         self._socket.bind(("", self._address[1]))
 
     def close(self) -> None:
