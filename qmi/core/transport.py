"""Implementation of the QMI_Transport class."""

import logging
import re
import socket
import sys
import time
import vxi11  # type: ignore
from typing import Any, Mapping, Optional, List, Tuple, Type

import serial

from qmi.core.exceptions import (
    QMI_InvalidOperationException, QMI_TimeoutException, QMI_EndOfInputException,
    QMI_TransportDescriptorException, QMI_InstrumentException
)
from qmi.core.util import format_address_and_port

# Global variable holding the logger for this module.
_logger = logging.getLogger(__name__)


class QMI_Transport:
    """QMI_Transport is the base class for bidirectional byte stream
    transport implementations, typically used to talk to instruments.

    An instance of QMI_Transport represents a channel that admits reading
    and writing of arbitrary byte sequences. Message boundaries are not
    preserved. Subclasses of QMI_Transport implement the transport API
    for specific types of communication channels.

    Once created, a QMI_Transport needs to be opened via the open() method before reading and writing. When the
    application has finished using the transport, it must call the close() method to close the underlying channel and
    release system resources.
    """

    def __init__(self) -> None:
        """Initialize the transport.

        Subclasses must extend this method and set self._is_open to True
        when the transport is successfully initialized.
        """
        self._is_open = False

    def _check_is_open(self) -> None:
        """Verify that the transport is open, otherwise raise exception."""
        if not self._is_open:
            raise QMI_InvalidOperationException(
                "Operation not allowed on closed transport {}".format(type(self).__name__))

    def _open_transport(self) -> None:
        """Subclasses must override this method to open specific resources."""
        raise NotImplementedError("This is prototype function that has to be implemented by the inheriting sub-class")

    def open(self) -> None:
        """Open the transport and claim associated resources."""
        if self._is_open:
            raise QMI_InvalidOperationException(
                "Operation not allowed on opened transport {}".format(type(self).__name__))

        self._open_transport()
        self._is_open = True

    def close(self) -> None:
        """Close the transport and release associated resources.

        This transport instance can never be used again after it has been closed.

        Subclasses must override this method to close specific resources. When overriding this method, the subclass
        should make a call to this method before all resources are closed.
        """
        self._check_is_open()
        self._is_open = False

    def write(self, data: bytes) -> None:
        """Write a sequence of bytes to the transport.

        When this method returns, all bytes are written to the transport
        or queued to be written to the transport.

        An exception is raised if the transport is closed from the remote
        side before all bytes could be written.

        Subclasses must override this method, if applicable.
        """
        raise NotImplementedError("QMI_Transport.write not implemented")

    def read(self, nbytes: int, timeout: Optional[float]) -> bytes:
        """Read a specified number of bytes from the transport.

        This method blocks until the specified number of bytes are available,
        then returns the received bytes.

        If "timeout" is not None and the timeout expires before the requested
        number of bytes are available, QMI_TimeoutException is raised and
        any available bytes remain in the input buffer. If "timeout" is None,
        this method waits until the requested number of bytes are received.

        Subclasses must override this method, if applicable.

        Parameters:
            nbytes: Number of bytes to read.
            timeout: Maximum time to wait (in seconds), or None to wait indefinitely.

        Returns:
            Received bytes.

        Raises:
            ~qmi.core.exceptions.QMI_TimeoutException: If the timeout expires before the
                requested number of bytes are available.
            ~qmi.core.exceptions.QMI_EndOfInputException: If the transport has been closed on
                the remote side before the requested number of bytes are available.
        """
        raise NotImplementedError("QMI_Transport.read not implemented")

    def read_until(self, message_terminator: bytes, timeout: Optional[float]) -> bytes:
        """Read a sequence of bytes ending in "message_terminator".

        This method blocks until the specified message terminator sequence
        is found, then returns the received bytes including the message
        terminator.

        If "timeout" is not None and the timeout expires before the message
        terminator is received, QMI_TimeoutException is raised and any
        available bytes remain in the input buffer. If "timeout" is None,
        this method waits until the message terminator is received.

        Subclasses must override this method, if applicable.

        Parameters:
            message_terminator: Byte sequence terminating a message.
            timeout: Maximum time to wait (in seconds), or None to wait indefinitely.

        Returns:
            Received bytes, including the terminator.

        Raises:
            ~qmi.core.exceptions.QMI_TimeoutException: If the timeout expires before the
                requested number of bytes are available.
            ~qmi.core.exceptions.QMI_EndOfInputException: If the transport has been closed on
                the remote side and the end of the input is reached before the
                message terminator is found.
        """
        raise NotImplementedError("QMI_Transport.read_until not implemented")

    def read_until_timeout(self, nbytes: int, timeout: float) -> bytes:
        """Read a sequence of bytes from the transport.

        This method blocks until either the specified number of bytes
        are available or the timeout (in seconds) expires, whichever occurs
        sooner.

        If timeout occurs, the partial sequence of available bytes is returned.
        This sequence may be empty if timeout occurs before any byte was available.

        If the transport has been closed on the remote side, any remaining
        input bytes are returned (up to the maximum number of bytes requested).
        If there are no more bytes to read, QMI_EndOfInputException is raised.

        Subclasses must override this method, if applicable.

        Parameters:
            nbytes: Maximum number of bytes to read.
            timeout: Maximum time to wait (in seconds).

        Returns:
            Received bytes.

        Raises:
            ~qmi.core.exceptions.QMI_EndOfInputException: If the transport has been closed on
                the remote side and there are no more bytes to read.
        """
        raise NotImplementedError("QMI_Transport.read_until_timeout not implemented")

    def discard_read(self) -> None:
        """Discard all bytes that are immediately available for reading."""
        raise NotImplementedError("QMI_Transport.discard_read not implemented")


class TransportDescriptorParser:

    def __init__(self,
                 interface: str,
                 positionals: List[Tuple[str, Tuple[Type, bool]]],
                 keywords: Mapping[str, Tuple[Type, bool]]):
        self.interface = interface
        self._positionals = positionals
        self._keywords = keywords

    def parse_parameter_strings(self, transport_descriptor: str, default_parameters=None) -> Mapping[str, Any]:
        if default_parameters is None:
            parameters = {}
        else:
            parameters = default_parameters.copy()

        # Drop unexpected default parameters.
        # These may be intended for a different transport interface.
        positional_names = {name for (name, _) in self._positionals}
        for attr in list(parameters.keys()):
            if (attr not in positional_names) and (attr not in self._keywords):
                parameters.pop(attr)

        interface = self._parse_interface(transport_descriptor)

        if self.interface != interface.lower():
            raise QMI_TransportDescriptorException(
                'Unexpected interface: {} expected {}'.format(interface, self.interface))

        parts = self._parse_parts(transport_descriptor)

        parameters.update(self._parse_positional_parameters(parts[1:]))
        parameters.update(self._parse_keyword_parameters(parts[1:]))

        self._check_missing_parameters(parameters)
        return parameters

    @staticmethod
    def _parse_parts(transport_description: str) -> List[str]:
        regex = re.compile(
            r"((?:^([^:]+))|"  # transport interface: i.e. serial:...
            r"(?::\[(.+)[\]$])|"  # enclosed parameter (for example used in ipv6): i.e. ...:[param]:... or ...:[param]
            r"(?::([^:]+)))")  # regular parameter: i.e. ...:param:... or ...:param
        parts = []
        for match in re.finditer(regex, transport_description):
            if match[2]:  # transport interface
                parts.append(match[2])
            elif match[3]:  # enclosed parameter
                parts.append(match[3])
            elif match[4]:  # regular parameter
                parts.append(match[4])
            else:
                raise QMI_TransportDescriptorException(
                    "Invalid transport descriptor {!r}".format(transport_description))
        if len(parts) < 2:
            raise QMI_TransportDescriptorException("Invalid transport descriptor {!r}".format(transport_description))
        return parts

    @staticmethod
    def _parse_interface(transport_descriptor: str) -> str:
        parts = TransportDescriptorParser._parse_parts(transport_descriptor)
        return parts[0]

    def match_interface(self, transport_descriptor: str) -> bool:
        interface = self._parse_interface(transport_descriptor).lower()
        return self.interface == interface

    def _check_missing_parameters(self, parameters: Mapping[str, Any]):
        req_params = self._get_required_parameters()
        missing_parameters = req_params.difference(parameters.keys())
        if len(missing_parameters) > 0:
            raise QMI_TransportDescriptorException('Missing required parameter(s): {}'.format(missing_parameters))

    def _parse_positional_parameters(self, params: List[str]) -> Mapping[str, Any]:
        positional_params = [param for param in params if not self._is_keyword_param(param)]
        d = dict()
        for (name, (ty, _)), param in zip(self._positionals, positional_params):
            try:
                d[name] = ty(param)
            except ValueError:
                raise QMI_TransportDescriptorException("Cannot parse keyword {} expected type {} but got {}", name,
                                                       ty, param)
        return d

    def _parse_keyword_parameters(self, strings: List[str]) -> Mapping[str, Any]:
        keyword_strings = [param for param in strings if self._is_keyword_param(param)]
        parameters = dict()
        for keyword_string in keyword_strings:
            q = keyword_string.split('=', maxsplit=2)
            if len(q) < 2:
                raise QMI_TransportDescriptorException('Keyword parameter is not in form of foo=bar')
            k, v = q
            if k in self._keywords.keys():
                try:
                    ty = self._keywords[k][0]
                    if ty == int and v.startswith('0x'):
                        parameters[k] = int(v, 16)
                    else:
                        parameters[k] = ty(v)
                except ValueError:
                    raise QMI_TransportDescriptorException("Cannot parse keyword {} expected type {} but got {}", k,
                                                           self._keywords[k][0], v)
            else:
                raise QMI_TransportDescriptorException("Unexpected keyword {}", k)
        return parameters

    def _get_required_parameters(self):
        required_positional = set(name for name, (_, required) in self._positionals if required)
        required_keyword = set(name for name, (_, required) in self._keywords.items() if required)
        req_params = required_positional | required_keyword
        return req_params

    @staticmethod
    def _is_keyword_param(param):
        return '=' in param


SerialTransportDescriptorParser = TransportDescriptorParser(
    "serial",
    [("device", (str, True))],
    {'baudrate': (int, False), 'bytesize': (int, False),
     'parity': (str, False),
     'stopbits': (float, False)}
)

TcpTransportDescriptorParser = TransportDescriptorParser(
    "tcp",
    [("host", (str, True)),
     ('port', (int, True))],
    {'connect_timeout': (float, False)}
)

UsbTmcTransportDescriptorParser = TransportDescriptorParser(
    "usbtmc",
    [],
    {'vendorid': (int, False),
     'productid': (int, False),
     'serialnr': (str, True)}
)

GpibTransportDescriptorParser = TransportDescriptorParser(
    "gpib",
    [('devicenr', (int, True))],
    {'if_id': (int, False),
     'secondnr': (int, False),
     'timeout': (int, False)}
)

Vxi11TransportDescriptorParser = TransportDescriptorParser(
    "vxi11",
    [("host", (str, True))],
    {}
)


class QMI_SerialTransport(QMI_Transport):
    """Byte stream transport via serial port.

    This class can also be used for "virtual" serial ports via USB.
    """

    # Set a fixed read timeout on the serial port device.
    # The actual specified timeout for read() and read_until() calls will be
    # rounded up to a multiple of this fixed timeout.
    # The timeout parameter of the serial port device must be fixed because
    # changing the timeout causes reprogramming of the serial port parameters,
    # which is a slow operation and can even cause data loss (with an FTDI
    # device under Windows).
    SERIAL_READ_TIMEOUT = 0.040  # 40 ms

    def __init__(self,
                 device: str,
                 baudrate: int,
                 bytesize: int = 8,
                 parity: str = 'N',
                 stopbits: float = 1.0,
                 rtscts: bool = False,
                 ) -> None:
        """Create a bidirectional byte stream via a serial port.

        Parameters:
            device: the device name, e.g. COM3 on Windows or
                /dev/ttyS1 or /dev/ttyUSB1 on Linux.
            baudrate: the baud rate in bits per second.
            bytesize: the number of bits per character (5, 6, 7 or 8).
            parity:   the parity mode (valid values are 'N','E','O').
            stopbits: the number of stop bits (1.0, 1.5 or 2.0).
            rtscts:   True to enable RTS/CTS flow control.
        """
        super().__init__()
        _logger.debug("Opening serial port %r baud=%d", device, baudrate)

        self._validate_device_name(device)
        self._validate_baudrate(baudrate)
        self._validate_bytesize(bytesize)
        self._validate_parity(parity)
        self._validate_stopbits(stopbits)

        self.device = device
        self._baudrate = baudrate
        self._bytesize = bytesize
        self._parity = parity
        self._stopbits = stopbits
        self._rtscts = rtscts
        self._read_buffer = bytearray()
        self._serial: Optional[serial.Serial] = None

    @staticmethod
    def _validate_stopbits(stopbits: float) -> None:
        if stopbits not in (1.0, 1.5, 2.0):
            raise QMI_TransportDescriptorException("Invalid value for stopbits ({})".format(stopbits))

    @staticmethod
    def _validate_parity(parity: str) -> None:
        if parity not in ('N', 'E', 'O'):
            raise QMI_TransportDescriptorException("Invalid parity specification ({})".format(parity))

    @staticmethod
    def _validate_bytesize(bytesize: int) -> None:
        if bytesize < 5 or bytesize > 8:
            raise QMI_TransportDescriptorException("Invalid value for bytesize ({})".format(bytesize))

    @staticmethod
    def _validate_baudrate(baudrate: int) -> None:
        if baudrate < 1:
            raise QMI_TransportDescriptorException("Invalid baud rate ({})".format(baudrate))

    @staticmethod
    def _validate_device_name(device: str) -> None:
        if not (device.upper().startswith("COM") or device.startswith("/")):
            raise QMI_TransportDescriptorException("Unknown serial port device path ({})".format(device))

    @property
    def _safe_serial(self) -> serial.Serial:
        """ The _safe_serial property should be used inside the QMI_Transport code if-and-only-if we are 100% sure that
        the _serial attribute is not None.

        This aids in static typechecking, since whereas the type of _serial is Optional[T], the result of this method
        is guaranteed to be of type T. It is a QMI-internal bug if this property is used in case _serial is None. In
        that case, we raise an AssertionError, and we hope the users will complain to us so we can fix the bug in the
        library.

        Raises: AssertionError: in case the property is used when the underlying value of _serial is None.

        Returns: The value of _serial, if it is not None. """
        assert self._serial is not None
        return self._serial

    def __str__(self) -> str:
        return "QMI_SerialTransport {!r}".format(self.device)

    def _open_transport(self) -> None:
        _logger.debug("Opening serial port %r", self.device)
        self._serial = serial.Serial(self.device,
                                     baudrate=self._baudrate,
                                     bytesize=self._bytesize,
                                     parity=self._parity,
                                     stopbits=self._stopbits,
                                     rtscts=self._rtscts,
                                     timeout=self.SERIAL_READ_TIMEOUT)

    def close(self) -> None:
        _logger.debug("Closing serial port %r", self.device)
        super().close()
        if self._serial is not None:
            self._serial.close()

    def write(self, data: bytes) -> None:
        self._check_is_open()
        self._safe_serial.write(data)

    def read(self, nbytes: int, timeout: Optional[float]) -> bytes:
        self._check_is_open()

        nbuf = len(self._read_buffer)
        if nbuf >= nbytes:
            # The requested number of bytes are already in the buffer.
            # Return them immediately.
            ret = bytes(self._read_buffer[:nbytes])
            self._read_buffer = self._read_buffer[nbytes:]
            return ret

        if (timeout is not None) and (timeout <= 0):
            # Non-blocking read requested.
            # Do not try to read from the serial port, unless we know that
            # the requested number of bytes is already available.
            if self._safe_serial.in_waiting >= nbytes - nbuf:
                self._read_buffer.extend(self._safe_serial.read(nbytes - nbuf))
        else:
            # Loop until timeout or sufficient number of bytes received.
            tstart = time.monotonic()
            while True:
                # Try to read from the serial port. This call returns when
                # the requested number of bytes are received, or when the
                # fixed serial port timeout expires.
                self._read_buffer.extend(self._safe_serial.read(nbytes - nbuf))
                nbuf = len(self._read_buffer)
                if nbuf >= nbytes:
                    break
                if timeout is not None:
                    tremain = tstart + timeout - time.monotonic()
                    if tremain <= 0:
                        break

        # Timeout before requested number of bytes received.
        # Raise exception and leave all data in the buffer.
        nbuf = len(self._read_buffer)
        if nbuf < nbytes:
            raise QMI_TimeoutException("Timeout after {} bytes while expecting {}".format(nbuf, nbytes))

        # Return the received data.
        assert nbuf == nbytes
        ret = bytes(self._read_buffer)
        self._read_buffer = bytearray()
        return ret

    def read_until(self, message_terminator: bytes, timeout: Optional[float]) -> bytes:
        self._check_is_open()

        # Check if a message terminator is already present in the buffer.
        p = self._read_buffer.find(message_terminator)
        if p < 0:
            # No message terminator in the buffer.
            # Read all bytes from the serial port that are available without waiting.
            navail = self._safe_serial.in_waiting
            self._read_buffer.extend(self._safe_serial.read(navail))

        # Check if a message terminator is already present in the buffer.
        p = self._read_buffer.find(message_terminator)
        if p >= 0:
            # Complete message already in the buffer. Return it immediately.
            nbytes = p + len(message_terminator)
            ret = bytes(self._read_buffer[:nbytes])
            self._read_buffer = self._read_buffer[nbytes:]
            return ret

        # Loop until timeout or message terminator received.
        # Do not block if a zero timeout was specified.
        tstart = time.monotonic()
        tremain = timeout
        while (tremain is None) or (tremain > 0):
            # Read a single character from the serial port.
            # This call returns when a character is received, or when
            # the fixed serial port timeout expires.
            b = self._safe_serial.read(1)
            self._read_buffer.extend(b)

            # Check if a message terminator was received.
            if self._read_buffer.endswith(message_terminator):
                # Return the complete message.
                ret = bytes(self._read_buffer)
                self._read_buffer = bytearray()
                return ret

            # Update remaining wait time.
            if timeout is not None:
                tremain = tstart + timeout - time.monotonic()

        nbuf = len(self._read_buffer)
        raise QMI_TimeoutException("Timeout after {} bytes without message terminator".format(nbuf))

    def read_until_timeout(self, nbytes: int, timeout: float) -> bytes:
        try:
            ret = self.read(nbytes, timeout)
        except QMI_TimeoutException:
            ret = bytes(self._read_buffer)
            self._read_buffer = bytearray()
        return ret

    def discard_read(self) -> None:
        self._check_is_open()
        self._safe_serial.reset_input_buffer()
        self._read_buffer = bytearray()


class QMI_TcpTransport(QMI_Transport):
    """Bidirectional byte stream via TCP network connection.

    An instance of QMI_TcpTransport represents a client-side TCP connection
    to an instrument. Server-side TCP connections are not supported.
    """

    DEFAULT_CONNECT_TIMEOUT = 10

    def __init__(self, host: str, port: int, connect_timeout: Optional[float] = DEFAULT_CONNECT_TIMEOUT) -> None:
        """Initialize the TCP transport by connecting to the specified address.

        Parameters:
            connect_timeout: Maximum time to connect in seconds.

        Raises:
            ~qmi.core.exceptions.QMI_TimeoutException: If connecting takes longer than the specified connection
            timeout.
        """
        super().__init__()

        self._validate_host(host)
        self._validate_tcp_port(port)

        self._address = (host, port)
        self._connect_timeout = connect_timeout
        self._socket: Optional[socket.socket] = None
        self._read_buffer = bytearray()

    @staticmethod
    def _validate_host(host):
        if (not _is_valid_hostname(host)) and (not _is_valid_ipaddress(host)):
            raise QMI_TransportDescriptorException("Invalid host name {}".format(host))

    @staticmethod
    def _validate_tcp_port(port):
        if port < 1 or port > 65535:
            raise QMI_TransportDescriptorException("Invalid TCP port number {}".format(port))

    def __str__(self) -> str:
        remote_addr = format_address_and_port(self._address)
        return "QMI_TcpTransport(remote={})".format(remote_addr)

    @property
    def _safe_socket(self) -> socket.socket:
        """ The _safe_socket property should be used inside the QMI_Transport code if-and-only-if we are 100% sure that
        the _socket attribute is not None.

        This aids in static typechecking, since whereas the type of _socket is Optional[T], the result of this method
        is guaranteed to be of type T. It is a QMI-internal bug if this property is used in case _socket is None. In
        that case, we raise an AssertionError, and we hope the users will complain to us so we can fix the bug in the
        library.

        Raises: AssertionError: in case the property is used when the underlying value of _socket is None.

        Returns: The value of _socket, if it is not None. """
        assert self._socket is not None
        return self._socket

    def _open_transport(self) -> None:
        _logger.debug("Opening %s", self)
        _logger.debug("Connecting TCP transport to %s", self._address)

        # Create socket and connect.
        self._socket = socket.socket(socket.AF_INET, socket.SOCK_STREAM)
        self._socket.settimeout(self._connect_timeout)
        # Set TCP_NODELAY socket option.
        self._socket.setsockopt(socket.IPPROTO_TCP, socket.TCP_NODELAY, 1)
        try:
            self._socket.connect(self._address)
        except socket.timeout as e:
            self._socket.close()
            raise QMI_TimeoutException("Timeout while connecting to {}".format(self._address)) from e

        self._read_buffer = bytearray()

    def close(self) -> None:
        _logger.debug("Closing TCP transport %s", self)
        super().close()
        self._safe_socket.close()

    def write(self, data: bytes) -> None:
        self._check_is_open()
        # NOTE: We explicitly adjust the socket timeout before each send/recv call.
        self._safe_socket.settimeout(None)
        self._safe_socket.sendall(data)

    def read(self, nbytes: int, timeout: Optional[float]) -> bytes:
        self._check_is_open()
        tstart = time.monotonic()
        tremain = timeout
        nbuf = len(self._read_buffer)
        while nbuf < nbytes:
            self._safe_socket.settimeout(tremain)
            try:
                b = self._safe_socket.recv(nbytes - nbuf)
            except (BlockingIOError, socket.timeout):
                raise QMI_TimeoutException("Timeout after {} bytes while expecting {}".format(nbuf, nbytes))
            if not b:
                raise QMI_EndOfInputException(
                    "Reached end of input from socket {}".format(format_address_and_port(self._address)))
            self._read_buffer.extend(b)
            nbuf = len(self._read_buffer)
            if timeout is not None:
                tremain = tstart + timeout - time.monotonic()
                if tremain < 0:
                    raise QMI_TimeoutException("Timeout after {} bytes while expecting {}".format(nbuf, nbytes))
        ret = bytes(self._read_buffer[:nbytes])
        self._read_buffer = self._read_buffer[nbytes:]
        return ret

    def read_until(self, message_terminator: bytes, timeout: Optional[float]) -> bytes:
        self._check_is_open()
        tstart = time.monotonic()
        first_pass = True
        while True:
            # Check if message already received.
            p = self._read_buffer.find(message_terminator)
            if p >= 0:
                # Found "message_terminator" - return data.
                nbytes = p + len(message_terminator)
                ret = bytes(self._read_buffer[:nbytes])
                self._read_buffer = self._read_buffer[nbytes:]
                return ret
            # Determine timeout.
            if first_pass:
                # Try to read at least once, even if timeout is zero.
                self._safe_socket.settimeout(timeout)
                first_pass = False
            elif timeout is not None:
                # Calculate remaining time.
                tremain = tstart + timeout - time.monotonic()
                if tremain < 0:
                    nbuf = len(self._read_buffer)
                    raise QMI_TimeoutException("Timeout after {} bytes without message terminator".format(nbuf))
                self._safe_socket.settimeout(tremain)
            # Read from socket.
            try:
                # NOTE: Reading up to 4096 bytes here.
                #       Exact amount does not matter but a small power of 2 is recommended, e.g. 4096
                #       by socket.recv() documentation.
                b = self._safe_socket.recv(512)
            except (BlockingIOError, socket.timeout):
                # timeout in socket.recv()
                nbuf = len(self._read_buffer)
                raise QMI_TimeoutException("Timeout after {} bytes without message terminator".format(nbuf))
            if not b:
                # end of stream
                raise QMI_EndOfInputException(
                    "Reached end of input from socket {}".format(format_address_and_port(self._address)))
            self._read_buffer.extend(b)

    def read_until_timeout(self, nbytes: int, timeout: float) -> bytes:
        try:
            ret = self.read(nbytes, timeout)
        except QMI_TimeoutException:
            ret = bytes(self._read_buffer)
            self._read_buffer = bytearray()
        except QMI_EndOfInputException:
            if not self._read_buffer:
                raise
            ret = bytes(self._read_buffer)
            self._read_buffer = bytearray()
        return ret

    def discard_read(self) -> None:
        self._check_is_open()
        self._read_buffer = bytearray()
        self._safe_socket.settimeout(0)
        while True:
            try:
                b = self._safe_socket.recv(4096)
            except socket.timeout:
                # no more bytes available
                break
            except BlockingIOError:
                # no more bytes available
                break
            if not b:
                # end of stream
                break


def _is_valid_hostname(hostname: str) -> bool:
    """Return True if the specified host name has valid syntax."""
    # source: https://stackoverflow.com/questions/2532053/validate-a-hostname-string
    if len(hostname) > 255:
        return False
    if hostname[-1] == ".":
        hostname = hostname[:-1]  # strip exactly one dot from the right, if present
    parts = hostname.split(".")
    if re.match(r"^[0-9]+$", parts[-1]):
        return False  # numeric TLD, not a domain name
    allowed = re.compile(r"(?!-)[A-Z0-9-]{1,63}(?<!-)$", re.IGNORECASE)
    return all(allowed.match(x) for x in parts)


def _is_valid_ipaddress(address: str) -> bool:
    try:
        socket.inet_pton(socket.AF_INET, address)
        return True
    except OSError:
        pass
    try:
        socket.inet_pton(socket.AF_INET6, address)
        return True
    except OSError:
        pass
    return False


class QMI_UsbTmcTransport(QMI_Transport):
    """Transport SCPI commands via USBTMC device class.

    When running under Windows, this class depends on VISA for the actual
    USBTMC implementation.

    When running under Linux, this class depends on python-usbtmc (and libusb)
    for the actual USBTMC implementation.

    This class does not implement the full functionality of QMI_Transport.
    The issue is that USBTMC is fundamentally a message-oriented protocol,
    while QMI_Transport assumes an byte stream without message delimiters.

    Only the following operations are supported:
      * write() writes the specified bytes as a single USBTMC message.
      * read_until() reads a single USBTMC message (until the device indicates
        end-of-message) and returns the fetched bytes.
    """

    # Default timeout in seconds for USBTMC read transactions.
    DEFAULT_READ_TIMEOUT = 60

    # Timeout in seconds for USBTMC write transactions.
    WRITE_TIMEOUT = 5

    def __init__(self,
                 vendorid: int,
                 productid: int,
                 serialnr: str,
                 ) -> None:
        """Initialize te specified USB device as USBTMC instrument.

        The first USBTMC-compatible interface of the USB device will be used.

        Parameters:
            vendorid: USB vendor ID.
            productid: USB product ID.
            serialnr: USB device serial number.
        """
        _logger.debug("Opening USBTMC device 0x%04x:0x%04x (%s)", vendorid, productid, serialnr)
        super().__init__()

        self._validate_vendor_id(vendorid)
        self._validate_product_id(productid)

        self.vendorid = vendorid
        self.productid = productid
        self.serialnr = serialnr

    @staticmethod
    def _validate_product_id(productid):
        if (productid < 0) or (productid > 65535):
            raise QMI_TransportDescriptorException("Missing/bad USB product ID {}".format(productid))

    @staticmethod
    def _validate_vendor_id(vendorid):
        if (vendorid < 0) or (vendorid > 65535):
            raise QMI_TransportDescriptorException("Missing/bad USB vendor ID {}".format(vendorid))

    def __str__(self) -> str:
        return f"QMI_UsbTmcTransport 0x{self.vendorid:04x}:0x{self.productid:04x} ({self.serialnr})"

    def close(self) -> None:
        _logger.debug("Closing USBTMC device 0x%04x:0x%04x (%s)", self.vendorid, self.productid, self.serialnr)
        super().close()

    def write(self, data: bytes) -> None:
        """Send the specified data to the instrument as a single USBTMC message. A fixed timeout of 5 seconds
        is applied. If timeout occurs, the transfer is aborted and an exception is raised.

        Parameters:
            data: The data to write in a byte string.
        """
        raise NotImplementedError("QMI_UsbTmcTransport.write not implemented")

    def read(self, nbytes: int, timeout: Optional[float]) -> bytes:
        """Read a specified number of bytes from the transport.

        All bytes must belong to the same USBTMC message.

        This method blocks until the specified number of bytes are available,
        then returns the received bytes. If timeout occurs, any partial read
        data is discarded and QMI_TimeoutException is raised.

        Parameters:
            nbytes: Expected number of bytes to read.
            timeout: Maximum time to wait in seconds (default: 60 seconds).

        Returns:
            Received bytes.

        Raises:
            ~qmi.core.exceptions.QMI_TimeoutException: If the timeout expires before the
                requested number of bytes are available.
            ~qmi.core.exceptions.QMI_EndOfInputException: If an end-of-message indicator
                is received before the requested number of bytes is reached.
        """
        self._check_is_open()
<<<<<<< HEAD
        nbuf = len(self._read_buffer)
        while True:
            if nbuf == nbytes:
                # The requested number of bytes are already in the buffer. Return them immediately.
                ret = self._read_buffer
                self._read_buffer = bytes()
                return ret

            # USB requires a timeout
            if timeout is None:
                timeout = self.DEFAULT_READ_TIMEOUT

            # Read buffer was of wrong length or is empty - read a new message from the instrument.
            self._read_buffer += self._read_message(timeout)
            nbuf = len(self._read_buffer)
            if nbuf != nbytes:
                _logger.debug("USBTMC read buffer contained data %s" % self._read_buffer.decode())
                self._read_buffer = bytes()
                raise QMI_EndOfInputException(
                    f"The read buffer did not contain expected bytes of data ({nbuf} != {nbytes}."
                )

    def read_until(self, message_terminator: bytes, timeout: Optional[float]) -> bytes:
        """The specified message_terminator is ignored. Instead, the instrument must autonomously indicate the end
        of the message according to the USBTMC protocol.

        As the message_terminator is not used, we forward simply the call to the `read_until_timeout` call.

=======
        # USB requires a timeout
        if timeout is None:
            timeout = self.DEFAULT_READ_TIMEOUT

        # Read a USB message
        ret = self._read_message(timeout)
        if len(ret) == nbytes:
            return ret

        _logger.debug("USBTMC read message contained data %s" % ret.decode())
        raise QMI_EndOfInputException(
            f"The read message did not contain expected bytes of data ({len(ret)} != {nbytes}."
        )

    def read_until(self, message_terminator: bytes, timeout: Optional[float]) -> bytes:
        """The specified message_terminator is ignored. Instead, the instrument must autonomously indicate the end
        of the message according to the USBTMC protocol.

        As the message_terminator is not used, we forward simply the call to the `read_until_timeout` call.

>>>>>>> d6cdc231
        Parameters:
            message_terminator: This input is ignored.
            timeout: Maximum time to wait (in seconds).

        Returns:
            Received bytes.
        """
        return self.read_until_timeout(0, timeout)

    def read_until_timeout(self, nbytes: int, timeout: float) -> bytes:
        """Read a single USBTMC message from the instrument.

        If there is already data in the buffer, return it.

        If the timeout expires before the message is received, the read is
        aborted and any data already received are discarded. In this
        case QMI_TimeoutException is raised.

        Parameters:
            nbytes: This input is ignored.
            timeout: Maximum time to wait (in seconds).

        Returns:
            Received bytes.

        Raises:
            ~qmi.core.exceptions.QMI_TimeoutException: If the timeout expires before the
            requested number of bytes are available.
        """
        self._check_is_open()

        # USB requires a timeout
        if timeout is None:
            timeout = self.DEFAULT_READ_TIMEOUT

<<<<<<< HEAD
        data = bytes()
        if self._read_buffer:
            # Data already available in buffer; return it now.
            data += self._read_buffer
            self._read_buffer = bytes()

        # Read a new message from the instrument.
        data += self._read_message(timeout)
=======
        # Read a new message from the instrument.
        data = self._read_message(timeout)
>>>>>>> d6cdc231

        return data

    def discard_read(self) -> None:
<<<<<<< HEAD
        # We should empty the buffer, or if it is empty, discard the next message from the source
        if not len(self._read_buffer):
            # Read buffer is empty - read a new message from the instrument.
            self._read_message(self.DEFAULT_READ_TIMEOUT)

        else:
            self._read_buffer = bytes()
=======
        try:
            self._read_message(0.0)
        except QMI_TimeoutException:
            return  # Nothing was in the instrument buffer, so we just continue.
>>>>>>> d6cdc231

    def _read_message(self, timeout):
        """Read one USBTMC message from the instrument.
        This should be implemented in deriving classes.

        Parameters:
            timeout: Obligatory parameter to set the timeout for reading.
<<<<<<< HEAD
=======

        Raises:
            QMI_TimeoutException: If the read is not done within timeout period.
>>>>>>> d6cdc231
        """
        raise NotImplementedError("QMI_UsbTmcTransport.read not implemented")

    @staticmethod
    def _format_resources(resources: List[str]) -> List[str]:
        transports = set()
        for res in resources:
            parts = res.split("::")
            if len(parts) >= 5 and parts[0].startswith("USB") and parts[-1] == "INSTR":
                try:
                    vendorid = int(parts[1], 0)
                    productid = int(parts[2], 0)
                    serialnr = parts[3]
                    transports.add("usbtmc:vendorid=0x{:04x}:productid=0x{:04x}:serialnr={}"
                                   .format(vendorid, productid, serialnr))
                except ValueError:
                    pass  # ignore malformed resource strings

        return sorted(list(transports))

    @staticmethod
    def list_resources() -> List[str]:
        """List available resources from USB connections.
        This should be implemented in deriving classes.

        Returns:
            resources: List of available resources in QMI's USBTMC transport string format.
        """
        raise NotImplementedError("QMI_UsbTmcTransport.list_resources not implemented")


class QMI_Vxi11Transport(QMI_Transport):
    """ VXI-11 based transport to a supported device. """

    def __init__(self, host: str) -> None:
        """ Initialize the VXI-11 transport by connecting to the specified host.

        Parameters:
            host: Host name or address of the device.

        Raises:
            ~qmi.core.exceptions.QMI_TransportDescriptorException: If the host string is invalid.
        """
        super().__init__()

        QMI_TcpTransport._validate_host(host)

        self._host = host
        self._instr: Optional[vxi11.Instrument] = None

    @property
    def _safe_instr(self) -> vxi11.Instrument:
        """ The _safe_instr property should be used inside the QMI_Transport code if-and-only-if we are 100% sure that
        the _instr attribute is not None.

        This aids in static typechecking, since whereas the type of _instr is Optional[T], the result of this method is
        guaranteed to be of type T. It is a QMI-internal bug if this property is used in case _instr is None. In that
        case, we raise an AssertionError, and we hope the users will complain to us so we can fix the bug in the
        library.

        Raises: AssertionError: in case the property is used when the underlying value of _instr is None.

        Returns: The value of _instr, if it is not None. """
        assert self._instr is not None
        return self._instr

    def _open_transport(self) -> None:
        _logger.debug("Opening %s", self)

        # Open actual transport.
        try:
            self._instr = vxi11.Instrument(self._host)
            self._safe_instr.open()
        except vxi11.vxi11.Vxi11Exception as err:
            raise QMI_InstrumentException("Error attempting to open VXI11 transport to {}".format(self._host)) from err

    def close(self) -> None:
        _logger.debug("Closing %s", self)
        super().close()
        try:
            self._safe_instr.close()
        except vxi11.vxi11.Vxi11Exception as err:
            raise QMI_InstrumentException("Error attempting to close VXI11 transport.") from err

    def write(self, data: bytes) -> None:
        self._check_is_open()
        try:
            self._safe_instr.write_raw(data)
        except vxi11.vxi11.Vxi11Exception as err:
            raise QMI_InstrumentException() from err

    def read(self, nbytes: int, timeout: Optional[float]) -> bytes:
        self._check_is_open()
        old_timeout = self._safe_instr.timeout
        if timeout:
            self._safe_instr.timeout = timeout
        try:
            data = self._safe_instr.read_raw(nbytes)
        except vxi11.vxi11.Vxi11Exception as err:
            if err.err == 15:
                # Raise timeout exception separately to provide opportunity for upper layer to handle it.
                raise QMI_TimeoutException("Timeout error attempting to read {} bytes".format(nbytes)) from err
            else:
                raise QMI_InstrumentException("Error attempting to read {} bytes.".format(nbytes)) from err
        finally:
            self._safe_instr.timeout = old_timeout

        return data

    def read_until(self, message_terminator: bytes, timeout: Optional[float]) -> bytes:
        self._check_is_open()
        if len(message_terminator) != 1:
            raise QMI_InstrumentException(
                "VXI11 instrument only support 1 byte terminating character, received {!r}.".format(message_terminator)
            )

        # Set terminator, but keep old value.
        old_term_char = self._safe_instr.term_char
        self._safe_instr.term_char = message_terminator

        # Set timeout if available.
        old_timeout = self._safe_instr.timeout
        if timeout:
            self._safe_instr.timeout = timeout

        # Attempt to read the data.
        try:
            data = b''
            while True:
                data += self._safe_instr.read_raw()
                # Validate terminator.
                data_term_char = data[-1:]  # use slice rather than index to get back bytes()
                if data_term_char == message_terminator:
                    break

        except vxi11.vxi11.Vxi11Exception as err:
            if err.err == 15:
                # Raise timeout exception separately to provide opportunity for upper layer to handle it.
                raise QMI_TimeoutException("Timeout error attempting to read bytes until {!r} char received".format(
                    message_terminator)) from err
            else:
                raise QMI_InstrumentException("Error attempting to read bytes until {!r} char received".format(
                    message_terminator)) from err
        finally:
            # Revert terminator and timeout to previous value
            self._safe_instr.term_char = old_term_char
            self._safe_instr.timeout = old_timeout

        return data

    def discard_read(self) -> None:
        self._check_is_open()
        old_timeout = self._safe_instr.timeout
        self._safe_instr.timeout = 0.0
        while True:
            try:
                _ = self._safe_instr.read_raw(1)
            except vxi11.vxi11.Vxi11Exception as err:
                if err.err == 15:
                    break
                else:
                    raise QMI_InstrumentException("Error attempting to read a byte") from err
            except TimeoutError:
                break
            finally:
                self._safe_instr.timeout = old_timeout


def list_usbtmc_transports() -> List[str]:
    """Return a list of currently detected USBTMC transports."""
    if sys.platform.lower().startswith("win"):
        from qmi.core.transport_usbtmc_visa import QMI_VisaUsbTmcTransport
        return QMI_VisaUsbTmcTransport.list_resources()
    else:
        # On Linux, we use a copy of python-usbtmc which is integrated in QMI.
        from qmi.core.transport_usbtmc_pyusb import QMI_PyUsbTmcTransport
        return QMI_PyUsbTmcTransport.list_resources()


def create_transport(transport_descriptor: str,
                     default_attributes: Optional[Mapping[str, Any]] = None) -> QMI_Transport:
    """Create a bidirectional communication channel.

    A transport_descriptor specifies all information that may be needed to
    open a transport, including parameters such as port number, baud rate, etc.

    String format:
      - TCP connection:    "tcp:host[:port][:connect_timeout=T]"
      - Serial port:       "serial:device[:baudrate=115200][:databits=8][:parity=N][:stopbits=1]"
      - USBTMC device:     "usbtmc:vendorid=0x[vid]:productid=0x[pid]:serialnr=[sn]"
      - GPIB device:       "gpib:devicenr[:if_id=None][:secondnr=None][:timeout=40]"
      - VXI-11 instrument: "vxi11:host"

    "host" (for TCP & VXI-11 transports) specifies the host name or IP address of
    the TCP server. Numerical IPv6 addresses must be enclosed in square brackets.

    "port" (for TCP transports) specifies the TCP port number of the server.

    "connect_timeout" is TCP connection timeout. Default is 10s.

    "device" (for serial port transports) is the name of the serial port,
    for example "COM3" or "/dev/ttyUSB0".

    "baudrate" (for serial port transports) specifies the number of bits per second.
    This attribute is only required for instruments with a configurable baud rate.

    "bytesize" (for serial port transports) specifies the number of data bits
    per character (valid range 5 - 8).
    This attribute is only required for instruments with a configurable character format.

    "parity" (for serial port transports) specifies the parity bit ('O' or 'E' or ''N').
    This attribute is only required for instruments with a configurable character format.

    "stopbits" (for serial port transports) specifies the number of stop bits (1 or 1.5 or 2).
    This attribute is only required for instruments with a configurable character format.

    "rtscts" (for serial port transports) enables or disables RTS/CTS flow control.
    Possible values are True and False; the default is False.

    "vendorid" is the USB Vendor ID as a decimal number or as hexadecimal with 0x prefix.
    "productid" is the USB Product ID as a decimal number or as hexadecimal with 0x prefix.
    "serialnr" is the USB serial number string.

    "devicenr" is GPIB device number (integer).
    "if_id" is optional GPIB interface number (GPIB[if_id]::...). Default is None.
    "secondnr" is optional secondary device address number. Default is None.
    "timeout" is custom timeout for GPIB device, in seconds; the default is 30s.
    """
    if SerialTransportDescriptorParser.match_interface(transport_descriptor):
        attributes = SerialTransportDescriptorParser.parse_parameter_strings(transport_descriptor, default_attributes)
        return QMI_SerialTransport(**attributes)
    elif TcpTransportDescriptorParser.match_interface(transport_descriptor):
        attributes = TcpTransportDescriptorParser.parse_parameter_strings(transport_descriptor, default_attributes)
        return QMI_TcpTransport(**attributes)
    elif UsbTmcTransportDescriptorParser.match_interface(transport_descriptor):
        attributes = UsbTmcTransportDescriptorParser.parse_parameter_strings(transport_descriptor, default_attributes)
        if sys.platform.lower().startswith("win"):
            from qmi.core.transport_usbtmc_visa import QMI_VisaUsbTmcTransport
            return QMI_VisaUsbTmcTransport(**attributes)
        else:
            # On Linux, we use a copy of python-usbtmc which is integrated in QMI.
            from qmi.core.transport_usbtmc_pyusb import QMI_PyUsbTmcTransport
            return QMI_PyUsbTmcTransport(**attributes)

    elif GpibTransportDescriptorParser.match_interface(transport_descriptor):
        attributes = GpibTransportDescriptorParser.parse_parameter_strings(transport_descriptor, default_attributes)
        if sys.platform.lower().startswith("win"):
            from qmi.core.transport_gpib_visa import QMI_VisaGpibTransport
            return QMI_VisaGpibTransport(**attributes)
        else:
            # This is a Windows-specific transport for National Instruments GPIB-USB-HS.
            raise QMI_TransportDescriptorException(
                "Gpib transport descriptor is for NI GPIB-USB-HS device and Windows-only."
            )

    elif Vxi11TransportDescriptorParser.match_interface(transport_descriptor):
        attributes = Vxi11TransportDescriptorParser.parse_parameter_strings(transport_descriptor, default_attributes)
        return QMI_Vxi11Transport(**attributes)
    else:
        raise QMI_TransportDescriptorException("Unknown type in transport descriptor %r" % transport_descriptor)<|MERGE_RESOLUTION|>--- conflicted
+++ resolved
@@ -861,36 +861,6 @@
                 is received before the requested number of bytes is reached.
         """
         self._check_is_open()
-<<<<<<< HEAD
-        nbuf = len(self._read_buffer)
-        while True:
-            if nbuf == nbytes:
-                # The requested number of bytes are already in the buffer. Return them immediately.
-                ret = self._read_buffer
-                self._read_buffer = bytes()
-                return ret
-
-            # USB requires a timeout
-            if timeout is None:
-                timeout = self.DEFAULT_READ_TIMEOUT
-
-            # Read buffer was of wrong length or is empty - read a new message from the instrument.
-            self._read_buffer += self._read_message(timeout)
-            nbuf = len(self._read_buffer)
-            if nbuf != nbytes:
-                _logger.debug("USBTMC read buffer contained data %s" % self._read_buffer.decode())
-                self._read_buffer = bytes()
-                raise QMI_EndOfInputException(
-                    f"The read buffer did not contain expected bytes of data ({nbuf} != {nbytes}."
-                )
-
-    def read_until(self, message_terminator: bytes, timeout: Optional[float]) -> bytes:
-        """The specified message_terminator is ignored. Instead, the instrument must autonomously indicate the end
-        of the message according to the USBTMC protocol.
-
-        As the message_terminator is not used, we forward simply the call to the `read_until_timeout` call.
-
-=======
         # USB requires a timeout
         if timeout is None:
             timeout = self.DEFAULT_READ_TIMEOUT
@@ -911,7 +881,6 @@
 
         As the message_terminator is not used, we forward simply the call to the `read_until_timeout` call.
 
->>>>>>> d6cdc231
         Parameters:
             message_terminator: This input is ignored.
             timeout: Maximum time to wait (in seconds).
@@ -947,37 +916,16 @@
         if timeout is None:
             timeout = self.DEFAULT_READ_TIMEOUT
 
-<<<<<<< HEAD
-        data = bytes()
-        if self._read_buffer:
-            # Data already available in buffer; return it now.
-            data += self._read_buffer
-            self._read_buffer = bytes()
-
-        # Read a new message from the instrument.
-        data += self._read_message(timeout)
-=======
         # Read a new message from the instrument.
         data = self._read_message(timeout)
->>>>>>> d6cdc231
 
         return data
 
     def discard_read(self) -> None:
-<<<<<<< HEAD
-        # We should empty the buffer, or if it is empty, discard the next message from the source
-        if not len(self._read_buffer):
-            # Read buffer is empty - read a new message from the instrument.
-            self._read_message(self.DEFAULT_READ_TIMEOUT)
-
-        else:
-            self._read_buffer = bytes()
-=======
         try:
             self._read_message(0.0)
         except QMI_TimeoutException:
             return  # Nothing was in the instrument buffer, so we just continue.
->>>>>>> d6cdc231
 
     def _read_message(self, timeout):
         """Read one USBTMC message from the instrument.
@@ -985,12 +933,9 @@
 
         Parameters:
             timeout: Obligatory parameter to set the timeout for reading.
-<<<<<<< HEAD
-=======
 
         Raises:
             QMI_TimeoutException: If the read is not done within timeout period.
->>>>>>> d6cdc231
         """
         raise NotImplementedError("QMI_UsbTmcTransport.read not implemented")
 
