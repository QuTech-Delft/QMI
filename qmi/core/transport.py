"""Implementation of the QMI_Transport class."""

import logging
import re
import socket
import sys
import time
import vxi11  # type: ignore
from typing import Any, Mapping, Optional, List, Tuple, Type

import serial

from qmi.core.context import QMI_Context
from qmi.core.exceptions import (
    QMI_InvalidOperationException, QMI_TimeoutException, QMI_EndOfInputException,
    QMI_TransportDescriptorException, QMI_InstrumentException, QMI_RuntimeException
)
from qmi.core.util import format_address_and_port

# Global variable holding the logger for this module.
_logger = logging.getLogger(__name__)


class QMI_Transport:
    """QMI_Transport is the base class for bidirectional byte stream
    transport implementations, typically used to talk to instruments.

    An instance of QMI_Transport represents a channel that admits reading
    and writing of arbitrary byte sequences. Message boundaries are not
    preserved. Subclasses of QMI_Transport implement the transport API
    for specific types of communication channels.

    Once created, a QMI_Transport needs to be opened via the open() method before reading and writing. When the
    application has finished using the transport, it must call the close() method to close the underlying channel and
    release system resources.
    """

    def __init__(self) -> None:
        """Initialize the transport.

        Subclasses must extend this method and set self._is_open to True
        when the transport is successfully initialized.
        """
        self._is_open = False

    def _check_is_open(self) -> None:
        """Verify that the transport is open, otherwise raise exception."""
        if not self._is_open:
            raise QMI_InvalidOperationException(
                "Operation not allowed on closed transport {}".format(type(self).__name__))

    def _open_transport(self) -> None:
        """Subclasses must override this method to open specific resources."""
        raise NotImplementedError("This is prototype function that has to be implemented by the inheriting sub-class")

    def open(self) -> None:
        """Open the transport and claim associated resources."""
        if self._is_open:
            raise QMI_InvalidOperationException(
                "Operation not allowed on opened transport {}".format(type(self).__name__))

        self._open_transport()
        self._is_open = True

    def close(self) -> None:
        """Close the transport and release associated resources.

        This transport instance can never be used again after it has been closed.

        Subclasses must override this method to close specific resources. When overriding this method, the subclass
        should make a call to this method before all resources are closed.
        """
        self._check_is_open()
        self._is_open = False

    def write(self, data: bytes) -> None:
        """Write a sequence of bytes to the transport.

        When this method returns, all bytes are written to the transport
        or queued to be written to the transport.

        An exception is raised if the transport is closed from the remote
        side before all bytes could be written.

        Subclasses must override this method, if applicable.
        """
        raise NotImplementedError("QMI_Transport.write not implemented")

    def read(self, nbytes: int, timeout: Optional[float]) -> bytes:
        """Read a specified number of bytes from the transport.

        This method blocks until the specified number of bytes are available,
        then returns the received bytes.

        If "timeout" is not None and the timeout expires before the requested
        number of bytes are available, QMI_TimeoutException is raised and
        any available bytes remain in the input buffer. If "timeout" is None,
        this method waits until the requested number of bytes are received.

        Subclasses must override this method, if applicable.

        Parameters:
            nbytes: Number of bytes to read.
            timeout: Maximum time to wait (in seconds), or None to wait indefinitely.

        Returns:
            Received bytes.

        Raises:
            ~qmi.core.exceptions.QMI_TimeoutException: If the timeout expires before the
                requested number of bytes are available.
            ~qmi.core.exceptions.QMI_EndOfInputException: If the transport has been closed on
                the remote side before the requested number of bytes are available.
        """
        raise NotImplementedError("QMI_Transport.read not implemented")

    def read_until(self, message_terminator: bytes, timeout: Optional[float]) -> bytes:
        """Read a sequence of bytes ending in "message_terminator".

        This method blocks until the specified message terminator sequence
        is found, then returns the received bytes including the message
        terminator.

        If "timeout" is not None and the timeout expires before the message
        terminator is received, QMI_TimeoutException is raised and any
        available bytes remain in the input buffer. If "timeout" is None,
        this method waits until the message terminator is received.

        Subclasses must override this method, if applicable.

        Parameters:
            message_terminator: Byte sequence terminating a message.
            timeout: Maximum time to wait (in seconds), or None to wait indefinitely.

        Returns:
            Received bytes, including the terminator.

        Raises:
            ~qmi.core.exceptions.QMI_TimeoutException: If the timeout expires before the
                requested number of bytes are available.
            ~qmi.core.exceptions.QMI_EndOfInputException: If the transport has been closed on
                the remote side and the end of the input is reached before the
                message terminator is found.
        """
        raise NotImplementedError("QMI_Transport.read_until not implemented")

    def read_until_timeout(self, nbytes: int, timeout: float) -> bytes:
        """Read a sequence of bytes from the transport.

        This method blocks until either the specified number of bytes
        are available or the timeout (in seconds) expires, whichever occurs
        sooner.

        If timeout occurs, the partial sequence of available bytes is returned.
        This sequence may be empty if timeout occurs before any byte was available.

        If the transport has been closed on the remote side, any remaining
        input bytes are returned (up to the maximum number of bytes requested).
        If there are no more bytes to read, QMI_EndOfInputException is raised.

        Subclasses must override this method, if applicable.

        Parameters:
            nbytes: Maximum number of bytes to read.
            timeout: Maximum time to wait (in seconds).

        Returns:
            Received bytes.

        Raises:
            ~qmi.core.exceptions.QMI_EndOfInputException: If the transport has been closed on
                the remote side and there are no more bytes to read.
        """
        raise NotImplementedError("QMI_Transport.read_until_timeout not implemented")

    def discard_read(self) -> None:
        """Discard all bytes that are immediately available for reading."""
        raise NotImplementedError("QMI_Transport.discard_read not implemented")


class TransportDescriptorParser:

    def __init__(self,
                 interface: str,
                 positionals: List[Tuple[str, Tuple[Type, bool]]],
                 keywords: Mapping[str, Tuple[Type, bool]]):
        self.interface = interface
        self._positionals = positionals
        self._keywords = keywords

    def parse_parameter_strings(self, transport_descriptor: str, default_parameters=None) -> Mapping[str, Any]:
        if default_parameters is None:
            parameters = {}
        else:
            parameters = default_parameters.copy()

        # Drop unexpected default parameters.
        # These may be intended for a different transport interface.
        positional_names = {name for (name, _) in self._positionals}
        for attr in list(parameters.keys()):
            if (attr not in positional_names) and (attr not in self._keywords):
                parameters.pop(attr)

        interface = self._parse_interface(transport_descriptor)

        if self.interface != interface.lower():
            raise QMI_TransportDescriptorException(
                'Unexpected interface: {} expected {}'.format(interface, self.interface))

        parts = self._parse_parts(transport_descriptor)

        parameters.update(self._parse_positional_parameters(parts[1:]))
        parameters.update(self._parse_keyword_parameters(parts[1:]))

        self._check_missing_parameters(parameters)
        return parameters

    @staticmethod
    def _parse_parts(transport_description: str) -> List[str]:
        regex = re.compile(
            r"((?:^([^:]+))|"  # transport interface: i.e. serial:...
            r"(?::\[(.+)[\]$])|"  # enclosed parameter (for example used in ipv6): i.e. ...:[param]:... or ...:[param]
            r"(?::([^:]+)))")  # regular parameter: i.e. ...:param:... or ...:param
        parts = []
        for match in re.finditer(regex, transport_description):
            if match[2]:  # transport interface
                parts.append(match[2])
            elif match[3]:  # enclosed parameter
                parts.append(match[3])
            elif match[4]:  # regular parameter
                parts.append(match[4])
            else:
                raise QMI_TransportDescriptorException(
                    "Invalid transport descriptor {!r}".format(transport_description))
        if len(parts) < 2:
            raise QMI_TransportDescriptorException("Invalid transport descriptor {!r}".format(transport_description))
        return parts

    @staticmethod
    def _parse_interface(transport_descriptor: str) -> str:
        parts = TransportDescriptorParser._parse_parts(transport_descriptor)
        return parts[0]

    def match_interface(self, transport_descriptor: str) -> bool:
        interface = self._parse_interface(transport_descriptor).lower()
        return self.interface == interface

    def _check_missing_parameters(self, parameters: Mapping[str, Any]):
        req_params = self._get_required_parameters()
        missing_parameters = req_params.difference(parameters.keys())
        if len(missing_parameters) > 0:
            raise QMI_TransportDescriptorException('Missing required parameter(s): {}'.format(missing_parameters))

    def _parse_positional_parameters(self, params: List[str]) -> Mapping[str, Any]:
        positional_params = [param for param in params if not self._is_keyword_param(param)]
        d = dict()
        for (name, (ty, _)), param in zip(self._positionals, positional_params):
            try:
                d[name] = ty(param)
            except ValueError:
                raise QMI_TransportDescriptorException("Cannot parse keyword {} expected type {} but got {}", name,
                                                       ty, param)
        return d

    def _parse_keyword_parameters(self, strings: List[str]) -> Mapping[str, Any]:
        keyword_strings = [param for param in strings if self._is_keyword_param(param)]
        parameters = dict()
        for keyword_string in keyword_strings:
            q = keyword_string.split('=', maxsplit=2)
            if len(q) < 2:
                raise QMI_TransportDescriptorException('Keyword parameter is not in form of foo=bar')
            k, v = q
            if k in self._keywords.keys():
                try:
                    ty = self._keywords[k][0]
                    if ty == int and v.startswith('0x'):
                        parameters[k] = int(v, 16)
                    else:
                        parameters[k] = ty(v)
                except ValueError:
                    raise QMI_TransportDescriptorException("Cannot parse keyword {} expected type {} but got {}", k,
                                                           self._keywords[k][0], v)
            else:
                raise QMI_TransportDescriptorException("Unexpected keyword {}", k)
        return parameters

    def _get_required_parameters(self):
        required_positional = set(name for name, (_, required) in self._positionals if required)
        required_keyword = set(name for name, (_, required) in self._keywords.items() if required)
        req_params = required_positional | required_keyword
        return req_params

    @staticmethod
    def _is_keyword_param(param):
        return '=' in param


SerialTransportDescriptorParser = TransportDescriptorParser(
    "serial",
    [("device", (str, True))],
    {'baudrate': (int, False), 'bytesize': (int, False),
     'parity': (str, False),
     'stopbits': (float, False)}
)

TcpTransportDescriptorParser = TransportDescriptorParser(
    "tcp",
    [("host", (str, True)),
     ('port', (int, True))],
    {'connect_timeout': (float, False)}
)

UdpTransportDescriptorParser = TransportDescriptorParser(
    "udp",
    [("host", (str, True)),
     ('port', (int, True))],
    {'connect_timeout': (float, False)}
)

UsbTmcTransportDescriptorParser = TransportDescriptorParser(
    "usbtmc",
    [],
    {'vendorid': (int, False),
     'productid': (int, False),
     'serialnr': (str, True)}
)

GpibTransportDescriptorParser = TransportDescriptorParser(
    "gpib",
    [('primary_addr', (int, True))],
    {'board': (int, False),
     'secondary_addr': (int, False),
     'connect_timeout': (float, False)}
)

Vxi11TransportDescriptorParser = TransportDescriptorParser(
    "vxi11",
    [("host", (str, True))],
    {}
)


class QMI_SerialTransport(QMI_Transport):
    """Byte stream transport via serial port.

    This class can also be used for "virtual" serial ports via USB.
    """

    # Set a fixed read timeout on the serial port device.
    # The actual specified timeout for read() and read_until() calls will be
    # rounded up to a multiple of this fixed timeout.
    # The timeout parameter of the serial port device must be fixed because
    # changing the timeout causes reprogramming of the serial port parameters,
    # which is a slow operation and can even cause data loss (with an FTDI
    # device under Windows).
    SERIAL_READ_TIMEOUT = 0.040  # 40 ms

    def __init__(self,
                 device: str,
                 baudrate: int,
                 bytesize: int = 8,
                 parity: str = 'N',
                 stopbits: float = 1.0,
                 rtscts: bool = False,
                 ) -> None:
        """Create a bidirectional byte stream via a serial port.

        Parameters:
            device: the device name, e.g. COM3 on Windows or
                /dev/ttyS1 or /dev/ttyUSB1 on Linux.
            baudrate: the baud rate in bits per second.
            bytesize: the number of bits per character (5, 6, 7 or 8).
            parity:   the parity mode (valid values are 'N','E','O').
            stopbits: the number of stop bits (1.0, 1.5 or 2.0).
            rtscts:   True to enable RTS/CTS flow control.
        """
        super().__init__()
        _logger.debug("Opening serial port %r baud=%d", device, baudrate)

        self._validate_device_name(device)
        self._validate_baudrate(baudrate)
        self._validate_bytesize(bytesize)
        self._validate_parity(parity)
        self._validate_stopbits(stopbits)

        self.device = device
        self._baudrate = baudrate
        self._bytesize = bytesize
        self._parity = parity
        self._stopbits = stopbits
        self._rtscts = rtscts
        self._read_buffer = bytearray()
        self._serial: Optional[serial.Serial] = None

    @staticmethod
    def _validate_stopbits(stopbits: float) -> None:
        if stopbits not in (1.0, 1.5, 2.0):
            raise QMI_TransportDescriptorException("Invalid value for stopbits ({})".format(stopbits))

    @staticmethod
    def _validate_parity(parity: str) -> None:
        if parity not in ('N', 'E', 'O'):
            raise QMI_TransportDescriptorException("Invalid parity specification ({})".format(parity))

    @staticmethod
    def _validate_bytesize(bytesize: int) -> None:
        if bytesize < 5 or bytesize > 8:
            raise QMI_TransportDescriptorException("Invalid value for bytesize ({})".format(bytesize))

    @staticmethod
    def _validate_baudrate(baudrate: int) -> None:
        if baudrate < 1:
            raise QMI_TransportDescriptorException("Invalid baud rate ({})".format(baudrate))

    @staticmethod
    def _validate_device_name(device: str) -> None:
        if not (device.upper().startswith("COM") or device.startswith("/")):
            raise QMI_TransportDescriptorException("Unknown serial port device path ({})".format(device))

    @property
    def _safe_serial(self) -> serial.Serial:
        """ The _safe_serial property should be used inside the QMI_Transport code if-and-only-if we are 100% sure that
        the _serial attribute is not None.

        This aids in static typechecking, since whereas the type of _serial is Optional[T], the result of this method
        is guaranteed to be of type T. It is a QMI-internal bug if this property is used in case _serial is None. In
        that case, we raise an AssertionError, and we hope the users will complain to us so we can fix the bug in the
        library.

        Raises: AssertionError: in case the property is used when the underlying value of _serial is None.

        Returns: The value of _serial, if it is not None. """
        assert self._serial is not None
        return self._serial

    def __str__(self) -> str:
        return "QMI_SerialTransport {!r}".format(self.device)

    def _open_transport(self) -> None:
        _logger.debug("Opening serial port %r", self.device)
        self._serial = serial.Serial(self.device,
                                     baudrate=self._baudrate,
                                     bytesize=self._bytesize,
                                     parity=self._parity,
                                     stopbits=self._stopbits,
                                     rtscts=self._rtscts,
                                     timeout=self.SERIAL_READ_TIMEOUT)

    def close(self) -> None:
        _logger.debug("Closing serial port %r", self.device)
        super().close()
        if self._serial is not None:
            self._serial.close()

    def write(self, data: bytes) -> None:
        self._check_is_open()
        self._safe_serial.write(data)

    def read(self, nbytes: int, timeout: Optional[float]) -> bytes:
        self._check_is_open()

        nbuf = len(self._read_buffer)
        if nbuf >= nbytes:
            # The requested number of bytes are already in the buffer.
            # Return them immediately.
            ret = bytes(self._read_buffer[:nbytes])
            self._read_buffer = self._read_buffer[nbytes:]
            return ret

        if (timeout is not None) and (timeout <= 0):
            # Non-blocking read requested.
            # Do not try to read from the serial port, unless we know that
            # the requested number of bytes is already available.
            if self._safe_serial.in_waiting >= nbytes - nbuf:
                self._read_buffer.extend(self._safe_serial.read(nbytes - nbuf))
        else:
            # Loop until timeout or sufficient number of bytes received.
            tstart = time.monotonic()
            while True:
                # Try to read from the serial port. This call returns when
                # the requested number of bytes are received, or when the
                # fixed serial port timeout expires.
                self._read_buffer.extend(self._safe_serial.read(nbytes - nbuf))
                nbuf = len(self._read_buffer)
                if nbuf >= nbytes:
                    break
                if timeout is not None:
                    tremain = tstart + timeout - time.monotonic()
                    if tremain <= 0:
                        break

        # Timeout before requested number of bytes received.
        # Raise exception and leave all data in the buffer.
        nbuf = len(self._read_buffer)
        if nbuf < nbytes:
            raise QMI_TimeoutException("Timeout after {} bytes while expecting {}".format(nbuf, nbytes))

        # Return the received data.
        assert nbuf == nbytes
        ret = bytes(self._read_buffer)
        self._read_buffer = bytearray()
        return ret

    def read_until(self, message_terminator: bytes, timeout: Optional[float]) -> bytes:
        self._check_is_open()

        # Check if a message terminator is already present in the buffer.
        p = self._read_buffer.find(message_terminator)
        if p < 0:
            # No message terminator in the buffer.
            # Read all bytes from the serial port that are available without waiting.
            navail = self._safe_serial.in_waiting
            self._read_buffer.extend(self._safe_serial.read(navail))

        # Check if a message terminator is already present in the buffer.
        p = self._read_buffer.find(message_terminator)
        if p >= 0:
            # Complete message already in the buffer. Return it immediately.
            nbytes = p + len(message_terminator)
            ret = bytes(self._read_buffer[:nbytes])
            self._read_buffer = self._read_buffer[nbytes:]
            return ret

        # Loop until timeout or message terminator received.
        # Do not block if a zero timeout was specified.
        tstart = time.monotonic()
        tremain = timeout
        while (tremain is None) or (tremain > 0):
            # Read a single character from the serial port.
            # This call returns when a character is received, or when
            # the fixed serial port timeout expires.
            b = self._safe_serial.read(1)
            self._read_buffer.extend(b)

            # Check if a message terminator was received.
            if self._read_buffer.endswith(message_terminator):
                # Return the complete message.
                ret = bytes(self._read_buffer)
                self._read_buffer = bytearray()
                return ret

            # Update remaining wait time.
            if timeout is not None:
                tremain = tstart + timeout - time.monotonic()

        nbuf = len(self._read_buffer)
        raise QMI_TimeoutException("Timeout after {} bytes without message terminator".format(nbuf))

    def read_until_timeout(self, nbytes: int, timeout: float) -> bytes:
        try:
            ret = self.read(nbytes, timeout)
        except QMI_TimeoutException:
            ret = bytes(self._read_buffer)
            self._read_buffer = bytearray()
        return ret

    def discard_read(self) -> None:
        self._check_is_open()
        self._safe_serial.reset_input_buffer()
        self._read_buffer = bytearray()


def _is_valid_hostname(hostname: str) -> bool:
    """Return True if the specified host name has valid syntax."""
    # source: https://stackoverflow.com/questions/2532053/validate-a-hostname-string
    if len(hostname) > 255:
        return False
    if hostname[-1] == ".":
        hostname = hostname[:-1]  # strip exactly one dot from the right, if present
    parts = hostname.split(".")
    if re.match(r"^[0-9]+$", parts[-1]):
        return False  # numeric TLD, not a domain name
    allowed = re.compile(r"(?!-)[A-Z0-9-]{1,63}(?<!-)$", re.IGNORECASE)
    return all(allowed.match(x) for x in parts)


def _is_valid_ipaddress(address: str) -> bool:
    try:
        socket.inet_pton(socket.AF_INET, address)
        return True
    except OSError:
        pass
    try:
        socket.inet_pton(socket.AF_INET6, address)
        return True
    except OSError:
        pass
    return False


class QMI_SocketTransport(QMI_Transport):
    """Base class for bidirectional data streams via socket network connection.

    Attributes:
        MIN_PACKET_SIZE: The minimum packet size to read with `read_until` method.
        MAX_PACKET_SIZE: The maximum packet size to read with `read` method.
    """
<<<<<<< HEAD
    MIN_PACKET_SIZE = 0
    MAX_PACKET_SIZE = 0
=======
    MIN_PACKET_SIZE: int
    MAX_PACKET_SIZE: int
>>>>>>> 6e1d6243

    def __init__(self, host: str, port: int) -> None:
        """Initialize the UDP or TCP transport with validation of host and port.

        Parameters:
            host:   The server/client IP address.
            port:   The port for the address.
        """
        super().__init__()

        # As 'localhost' does not necessarily resolve to '127.0.0.1', it is good to resolve it just-in-case.
        host = socket.gethostbyname(host) if host == "localhost" else host
        self._validate_host(host)
        self._validate_port(port)
        self._address = (host, port)
        self._socket: Optional[socket.socket] = None
        self._read_buffer = bytearray()

    @staticmethod
    def _validate_host(host):
        if (not _is_valid_hostname(host)) and (not _is_valid_ipaddress(host)):
            raise QMI_TransportDescriptorException(f"Invalid host name {host}")

    @staticmethod
    def _validate_port(port):
        if port < 1 or port > 65535:
            raise QMI_TransportDescriptorException(f"Invalid port number {port}")

    @property
    def _safe_socket(self) -> socket.socket:
        """ The _safe_socket property should be used inside the QMI_Transport code if-and-only-if we are 100% sure that
        the _socket attribute is not None.

        This aids in static typechecking, since whereas the type of _socket is Optional[T], the result of this method
        is guaranteed to be of type T. It is a QMI-internal bug if this property is used in case _socket is None. In
        that case, we raise an AssertionError, and we hope the users will complain to us so we can fix the bug in the
        library.

        Raises: AssertionError: in case the property is used when the underlying value of _socket is None.

        Returns: The value of _socket, if it is not None. """
        assert self._socket is not None
        return self._socket

    def _open_transport(self) -> None:
        _logger.debug("Opening %s with address %s", self, self._address)
        self._read_buffer = bytearray()

    def _read_from_socket(self, packet_size: int) -> Tuple[bytes, Any]:
        """Helper function to read from a socket with specific packet size.
        Exact amount does not matter but a small power of 2 is recommended, e.g. 4096
        by socket.recv() documentation.

        Parameters:
            packet_size: The packet size to read.
        """
        try:
            b, addr = self._safe_socket.recvfrom(packet_size)
        except (BlockingIOError, socket.timeout) as err:
            raise err  # Re-raise this for handling in the upper try-except.
        except OSError as err:
            raise QMI_RuntimeException(
                f"UDP packet size was larger than {packet_size}. Data is lost."
            ) from err

        if not b:
            raise QMI_EndOfInputException(
                f"Reached end of input from socket {format_address_and_port(self._address)}"
            )
        return b, addr

    def close(self) -> None:
        super().close()
        self._safe_socket.close()

    def write(self, data: bytes) -> None:
        raise NotImplementedError("QMI_SocketTransportBase.write not implemented")

    def read(self, nbytes: int, timeout: Optional[float] = None) -> bytes:
        self._check_is_open()
        tstart = time.monotonic()
        tremain = timeout
        nbuf = len(self._read_buffer)
        while nbuf < nbytes:
            self._safe_socket.settimeout(tremain)
            try:
                b, addr = self._read_from_socket(max(nbytes - nbuf, self.MIN_PACKET_SIZE))

            except (BlockingIOError, socket.timeout) as err:
                raise QMI_TimeoutException(
                    f"Timeout after {nbuf} bytes while expecting {nbytes}"
                ) from err
            self._read_buffer.extend(b)
            nbuf = len(self._read_buffer)
            if timeout is not None:
                tremain = tstart + timeout - time.monotonic()
                if tremain < 0:
                    raise QMI_TimeoutException(f"Timeout after {nbuf} bytes while expecting {nbytes}")

        ret = bytes(self._read_buffer[:nbytes])
        self._read_buffer = self._read_buffer[nbytes:]
        return ret

    def read_until(self, message_terminator: bytes, timeout: Optional[float] = None) -> bytes:
        # Check if message terminator already received. To be further handled in subclass implementation.
        p = self._read_buffer.find(message_terminator)
        if p >= 0:
            # Found "message_terminator" - return data.
            nbytes = p + len(message_terminator)
            ret = bytes(self._read_buffer[:nbytes])
            self._read_buffer = self._read_buffer[nbytes:]
            return ret

        self._check_is_open()
        self._safe_socket.settimeout(timeout)
        tstart = time.monotonic()
<<<<<<< HEAD
        while True:
=======
        tremain = timeout
        while True:
            self._safe_socket.settimeout(tremain)
>>>>>>> 6e1d6243
            try:
                # Read from socket.
                b, addr = self._read_from_socket(self.MAX_PACKET_SIZE)
                self._read_buffer.extend(b)
            except (BlockingIOError, socket.timeout, TimeoutError) as err:
                nbuf = len(self._read_buffer)
                raise QMI_TimeoutException(
                    f"Socket timeout after {nbuf} bytes without message terminator"
                ) from err

            # Check if message terminator received.
            p = self._read_buffer.find(message_terminator)
            if p >= 0:
                # Found "message_terminator" - return data.
                nbytes = p + len(message_terminator)
                ret = bytes(self._read_buffer[:nbytes])
                self._read_buffer = self._read_buffer[nbytes:]
                return ret

            # Determine remaining time if message terminator is not yet received.
            if timeout is not None:
                # Calculate remaining time.
                tremain = tstart + timeout - time.monotonic()
                if tremain < 0:
                    nbuf = len(self._read_buffer)
                    raise QMI_TimeoutException(f"Function timeout after {nbuf} bytes without message terminator.")
<<<<<<< HEAD

                self._safe_socket.settimeout(tremain)
=======
>>>>>>> 6e1d6243

    def read_until_timeout(self, nbytes: int, timeout: float) -> bytes:
        try:
            ret = self.read(nbytes, timeout)
        except QMI_TimeoutException:
            ret = bytes(self._read_buffer)
            self._read_buffer = bytearray()
        except QMI_EndOfInputException:
            if not self._read_buffer:
                raise
            ret = bytes(self._read_buffer)
            self._read_buffer = bytearray()
        return ret

    def discard_read(self) -> None:
        self._check_is_open()
        self._read_buffer = bytearray()
        self._safe_socket.settimeout(0)
        while True:
            try:
                b = self._safe_socket.recv(self.MAX_PACKET_SIZE)
            except (BlockingIOError, socket.timeout):
                # no more bytes available
                break
            except OSError:
                # UDP protocol was used and > 4096 bytes in socket buffer. This discards also the rest of the packet.
                break

            if not b:
                # end of stream
                break


class QMI_UdpTransport(QMI_SocketTransport):
    """
    An instance of QMI_UdpTransport represents a server-side UDP connection with
    a listening port to an instrument. Client-side UDP connections are not supported.

    The maximum UDP packet size is 64KB (including headers). For `write` and `read` functions,
    this means limitations. The write function we can check the data size to send and split into
    multiple messages. For `read` functions this is not possible and the client must limit the
    data size as necessary. If for `read` functions the receivable data size is larger than
    the size defined in `recvfrom(<size>)`, an exception is raised.

    Attributes:
        MIN_PACKET_SIZE: The minimum packet size to read with `read` method.
        MAX_PACKET_SIZE: The maximum packet size to read with `read_until` method.
    """
    MIN_PACKET_SIZE = 4096
    MAX_PACKET_SIZE = 4096

    def __init__(self, host: str, port: int) -> None:
        """Initialize the UDP transport by validating the UDP host and port.

        Parameters:
            host: The server IP address.
            port: The port for the address.
        """
        super().__init__(host, port)

    def _validate_port(self, port):
        super()._validate_port(port)
        if port == QMI_Context.DEFAULT_UDP_RESPONDER_PORT:
            raise QMI_TransportDescriptorException(f"UDP port number {port} not allowed")

    def __str__(self) -> str:
        remote_addr = format_address_and_port(self._address)
        return f"QMI_UdpTransport(remote={remote_addr})"

    def _open_transport(self) -> None:
        super()._open_transport()
        # Validate the host exists before trying to create a socket
        socket.gethostbyname(self._address[0])
        # Create socket
        self._socket = socket.socket(socket.AF_INET, socket.SOCK_DGRAM)
        # To set the local address to point to our client, we need to bind it.
        self._socket.bind(("", self._address[1]))

    def close(self) -> None:
        _logger.debug("Closing UDP transport %s", self)
        super().close()

    def write(self, data: bytes) -> None:
        self._check_is_open()
        # NOTE: We explicitly adjust the socket timeout before each send/recv call.
        self._safe_socket.settimeout(None)
        self._safe_socket.sendto(data, self._address)


class QMI_TcpTransport(QMI_SocketTransport):
    """Bidirectional byte stream via TCP network connection.

    An instance of QMI_TcpTransport represents a client-side TCP connection
    to an instrument. Server-side TCP connections are not supported.

    Attributes:
        DEFAULT_CONNECT_TIMEOUT: A default timeout period for connecting to TCP client. Default is 10 seconds.
        MIN_PACKET_SIZE: The minimum packet size to read with `read` method.
        MAX_PACKET_SIZE: The maximum packet size to read with `read_until` method.
    """

    DEFAULT_CONNECT_TIMEOUT = 10
    MIN_PACKET_SIZE = 0
    MAX_PACKET_SIZE = 512

    def __init__(self, host: str, port: int, connect_timeout: Optional[float] = DEFAULT_CONNECT_TIMEOUT) -> None:
        """Initialize the TCP transport by connecting to the specified address.

        Parameters:
            connect_timeout: Maximum time to connect in seconds.

        Raises:
            ~qmi.core.exceptions.QMI_TimeoutException: If connecting takes longer than the specified connection
            timeout.
        """
        super().__init__(host, port)
        self._connect_timeout = connect_timeout

    def __str__(self) -> str:
        remote_addr = format_address_and_port(self._address)
        return f"QMI_TcpTransport(remote={remote_addr})"

    def _open_transport(self) -> None:
        super()._open_transport()
        # Create socket and connect.
        self._socket = socket.socket(socket.AF_INET, socket.SOCK_STREAM)
        self._socket.settimeout(self._connect_timeout)
        # Set TCP_NODELAY socket option.
        self._socket.setsockopt(socket.IPPROTO_TCP, socket.TCP_NODELAY, 1)
        try:
            self._socket.connect(self._address)
        except socket.timeout as e:
            self._socket.close()
            raise QMI_TimeoutException("Timeout while connecting to {}".format(self._address)) from e

    def close(self) -> None:
        _logger.debug("Closing TCP transport %s", self)
        super().close()

    def write(self, data: bytes) -> None:
        self._check_is_open()
        # NOTE: We explicitly adjust the socket timeout before each send/recv call.
        self._safe_socket.settimeout(None)
        self._safe_socket.sendall(data)


class QMI_UsbTmcTransport(QMI_Transport):
    """Transport SCPI commands via USBTMC device class.

    When running under Windows, this class depends on VISA for the actual
    USBTMC implementation.

    When running under Linux, this class depends on python-usbtmc (and libusb)
    for the actual USBTMC implementation.

    This class does not implement the full functionality of QMI_Transport.
    The issue is that USBTMC is fundamentally a message-oriented protocol,
    while QMI_Transport assumes a byte stream without message delimiters.

    Only the following operations are supported:
      * write() writes the specified bytes as a single USBTMC message.
      * read_until() reads a single USBTMC message (until the device indicates
        end-of-message) and returns the fetched bytes.
    """

    # Default timeout in seconds for USBTMC read transactions.
    DEFAULT_READ_TIMEOUT = 60

    # Timeout in seconds for USBTMC write transactions.
    WRITE_TIMEOUT = 5

    def __init__(self,
                 vendorid: int,
                 productid: int,
                 serialnr: str,
                 ) -> None:
        """Initialize te specified USB device as USBTMC instrument.

        The first USBTMC-compatible interface of the USB device will be used.

        Parameters:
            vendorid: USB vendor ID.
            productid: USB product ID.
            serialnr: USB device serial number.
        """
        _logger.debug("Opening USBTMC device 0x%04x:0x%04x (%s)", vendorid, productid, serialnr)
        super().__init__()

        self._validate_vendor_id(vendorid)
        self._validate_product_id(productid)

        self.vendorid = vendorid
        self.productid = productid
        self.serialnr = serialnr

    @staticmethod
    def _validate_product_id(productid):
        if (productid < 0) or (productid > 65535):
            raise QMI_TransportDescriptorException("Missing/bad USB product ID {}".format(productid))

    @staticmethod
    def _validate_vendor_id(vendorid):
        if (vendorid < 0) or (vendorid > 65535):
            raise QMI_TransportDescriptorException("Missing/bad USB vendor ID {}".format(vendorid))

    def __str__(self) -> str:
        return f"QMI_UsbTmcTransport 0x{self.vendorid:04x}:0x{self.productid:04x} ({self.serialnr})"

    def close(self) -> None:
        _logger.debug("Closing USBTMC device 0x%04x:0x%04x (%s)", self.vendorid, self.productid, self.serialnr)
        super().close()

    def write(self, data: bytes) -> None:
        """Send the specified data to the instrument as a single USBTMC message. A fixed timeout of 5 seconds
        is applied. If timeout occurs, the transfer is aborted and an exception is raised.

        Parameters:
            data: The data to write in a byte string.
        """
        raise NotImplementedError("QMI_UsbTmcTransport.write not implemented")

    def read(self, nbytes: int, timeout: Optional[float]) -> bytes:
        """Read a specified number of bytes from the transport.

        All bytes must belong to the same USBTMC message.

        This method blocks until the specified number of bytes are available,
        then returns the received bytes. If timeout occurs, any partial read
        data is discarded and QMI_TimeoutException is raised.

        Parameters:
            nbytes: Expected number of bytes to read.
            timeout: Maximum time to wait in seconds (default: 60 seconds).

        Returns:
            Received bytes.

        Raises:
            ~qmi.core.exceptions.QMI_TimeoutException: If the timeout expires before the
                requested number of bytes are available.
            ~qmi.core.exceptions.QMI_EndOfInputException: If an end-of-message indicator
                is received before the requested number of bytes is reached.
        """
        self._check_is_open()
        # USB requires a timeout
        if timeout is None:
            timeout = self.DEFAULT_READ_TIMEOUT

        # Read a USB message
        ret = self._read_message(timeout)
        if len(ret) == nbytes:
            return ret

        _logger.debug("USBTMC read message contained data %s" % ret.decode())
        raise QMI_EndOfInputException(
            f"The read message did not contain expected bytes of data ({len(ret)} != {nbytes}."
        )

    def read_until(self, message_terminator: bytes, timeout: Optional[float]) -> bytes:
        """The specified message_terminator is ignored. Instead, the instrument must autonomously indicate the end
        of the message according to the USBTMC protocol.

        As the message_terminator is not used, we forward simply the call to the `read_until_timeout` call.

        Parameters:
            message_terminator: This input is ignored.
            timeout: Maximum time to wait (in seconds).

        Returns:
            Received bytes.
        """
        return self.read_until_timeout(0, timeout)

    def read_until_timeout(self, nbytes: int, timeout: Optional[float]) -> bytes:
        """Read a single USBTMC message from the instrument.

        If the timeout expires before the message is received, the read is
        aborted and any data already received are discarded. In this
        case an empty bytes string is returned.

        Parameters:
            nbytes: This input is ignored.
            timeout: Maximum time to wait (in seconds).

        Returns:
            Received bytes.
        """
        self._check_is_open()

        # USB requires a timeout
        if timeout is None:
            timeout = self.DEFAULT_READ_TIMEOUT

        # Read a new message from the instrument.
        try:
            data = self._read_message(timeout)
        except QMI_TimeoutException:
            data = bytes()

        return data

    def discard_read(self) -> None:
        try:
            self._read_message(0.0)
        except QMI_TimeoutException:
            return  # Nothing was in the instrument buffer, so we just continue.

    def _read_message(self, timeout):
        """Read one USBTMC message from the instrument.
        This should be implemented in deriving classes.

        Parameters:
            timeout: Obligatory parameter to set the timeout for reading.

        Raises:
            QMI_TimeoutException: If the read is not done within timeout period.
        """
        raise NotImplementedError("QMI_UsbTmcTransport.read not implemented")

    @staticmethod
    def _format_resources(resources: List[str]) -> List[str]:
        transports = set()
        for res in resources:
            parts = res.split("::")
            if len(parts) >= 5 and parts[0].startswith("USB") and parts[-1] == "INSTR":
                try:
                    vendorid = int(parts[1], 0)
                    productid = int(parts[2], 0)
                    serialnr = parts[3]
                    transports.add("usbtmc:vendorid=0x{:04x}:productid=0x{:04x}:serialnr={}"
                                   .format(vendorid, productid, serialnr))
                except ValueError:
                    pass  # ignore malformed resource strings

        return sorted(list(transports))

    @staticmethod
    def list_resources() -> List[str]:
        """List available resources from USB connections.
        This should be implemented in deriving classes.

        Returns:
            resources: List of available resources in QMI's USBTMC transport string format.
        """
        raise NotImplementedError("QMI_UsbTmcTransport.list_resources not implemented")


class QMI_Vxi11Transport(QMI_Transport):
    """ VXI-11 based transport to a supported device. """

    def __init__(self, host: str) -> None:
        """ Initialize the VXI-11 transport by connecting to the specified host.

        Parameters:
            host: Host name or address of the device.

        Raises:
            ~qmi.core.exceptions.QMI_TransportDescriptorException: If the host string is invalid.
        """
        super().__init__()

        QMI_TcpTransport._validate_host(host)

        self._host = host
        self._instr: Optional[vxi11.Instrument] = None
        self._read_buffer = bytes()

    @property
    def _safe_instr(self) -> vxi11.Instrument:
        """ The _safe_instr property should be used inside the QMI_Transport code if-and-only-if we are 100% sure that
        the _instr attribute is not None.

        This aids in static typechecking, since whereas the type of _instr is Optional[T], the result of this method is
        guaranteed to be of type T. It is a QMI-internal bug if this property is used in case _instr is None. In that
        case, we raise an AssertionError, and we hope the users will complain to us so we can fix the bug in the
        library.

        Raises: AssertionError: in case the property is used when the underlying value of _instr is None.

        Returns: The value of _instr, if it is not None. """
        assert self._instr is not None
        return self._instr

    def _open_transport(self) -> None:
        _logger.debug("Opening %s", self)

        # Open actual transport.
        try:
            self._instr = vxi11.Instrument(self._host)
            self._safe_instr.open()
        except vxi11.vxi11.Vxi11Exception as err:
            raise QMI_InstrumentException("Error attempting to open VXI11 transport to {}".format(self._host)) from err

    def close(self) -> None:
        _logger.debug("Closing %s", self)
        super().close()
        try:
            self._safe_instr.close()
        except vxi11.vxi11.Vxi11Exception as err:
            raise QMI_InstrumentException("Error attempting to close VXI11 transport.") from err

    def write(self, data: bytes) -> None:
        self._check_is_open()
        try:
            self._safe_instr.write_raw(data)
        except vxi11.vxi11.Vxi11Exception as err:
            raise QMI_InstrumentException() from err

    def read(self, nbytes: int, timeout: Optional[float] = None) -> bytes:
        self._check_is_open()
        nbuf = len(self._read_buffer)
        if nbuf >= nbytes:
            # The requested number of bytes are already in the buffer. Return them immediately.
            ret = self._read_buffer[:nbytes]
            self._read_buffer = self._read_buffer[nbytes:]
            return ret

        old_timeout = self._safe_instr.timeout
        if timeout:
            self._safe_instr.timeout = timeout

        try:
            while len(self._read_buffer) < nbytes:
                self._read_buffer += self._safe_instr.read_raw(self._safe_instr.max_recv_size)

        except vxi11.vxi11.Vxi11Exception as err:
            if err.err == 15:
                # Raise timeout exception separately to provide opportunity for upper layer to handle it.
                raise QMI_TimeoutException(f"Timeout error attempting to read {nbytes} bytes") from err
            else:
                raise QMI_EndOfInputException(f"Error attempting to read {nbytes} bytes.") from err

        finally:
            self._safe_instr.timeout = old_timeout

        ret = self._read_buffer
        self._read_buffer = bytes()
        return ret

    def read_until(self, message_terminator: bytes, timeout: Optional[float] = None) -> bytes:
        self._check_is_open()
        if len(message_terminator) != 1:
            raise QMI_InstrumentException(
                "VXI11 instrument only support 1 byte terminating character, received {!r}.".format(message_terminator)
            )

        nbuf = len(self._read_buffer)
        if nbuf > 0 and message_terminator in self._read_buffer:
            # The requested response is already in the buffer. Return it immediately.
            terminator_index = self._read_buffer.index(message_terminator)
            ret = self._read_buffer[:terminator_index]
            self._read_buffer = self._read_buffer[terminator_index:]
            return ret

        # Set terminator, but keep old value.
        old_term_char = self._safe_instr.term_char
        self._safe_instr.term_char = message_terminator

        # Set timeout if available.
        old_timeout = self._safe_instr.timeout
        if timeout:
            self._safe_instr.timeout = timeout

        try:
            while True:
                self._read_buffer += self._safe_instr.read_raw(self._safe_instr.max_recv_size)
                # Validate terminator.
                data_term_char = self._read_buffer[-1:]  # use slice rather than index to get back bytes()
                if data_term_char == message_terminator:
                    break

        except vxi11.vxi11.Vxi11Exception as err:
            if err.err == 15:
                # Raise timeout exception separately to provide opportunity for upper layer to handle it.
                raise QMI_TimeoutException("Timeout error attempting to read bytes until {!r} char received".format(
                    message_terminator)) from err
            else:
                raise QMI_InstrumentException("Error attempting to read bytes until {!r} char received".format(
                    message_terminator)) from err

        finally:
            # Revert terminator and timeout to previous value
            self._safe_instr.term_char = old_term_char
            self._safe_instr.timeout = old_timeout

        ret = self._read_buffer
        self._read_buffer = bytes()
        return ret

    def read_until_timeout(self, nbytes: int, timeout: float) -> bytes:
        try:
            return self.read(nbytes, timeout)

        except QMI_TimeoutException:
            # Return whatever was read until timeout and clear the buffer.
            ret = self._read_buffer
            self._read_buffer = bytes()
            return ret

    def discard_read(self) -> None:
        self._check_is_open()
        old_timeout = self._safe_instr.timeout
        self._safe_instr.timeout = 0.0  # Immediate read
        # Clear any possible data in read buffer first
        self._read_buffer = bytes()
        while True:
            try:
                self._safe_instr.read_raw(1)

            except vxi11.vxi11.Vxi11Exception as err:
                if err.err == 15:
                    break
                else:
                    self._safe_instr.timeout = old_timeout
                    raise QMI_InstrumentException("Error attempting to read a byte") from err

            except TimeoutError:
                break

        self._safe_instr.timeout = old_timeout


def list_usbtmc_transports() -> List[str]:
    """Return a list of currently detected USBTMC transports."""
    if sys.platform.lower().startswith("win"):
        from qmi.core.transport_usbtmc_visa import QMI_VisaUsbTmcTransport
        return QMI_VisaUsbTmcTransport.list_resources()
    else:
        # On Linux, we use a copy of python-usbtmc which is integrated in QMI.
        from qmi.core.transport_usbtmc_pyusb import QMI_PyUsbTmcTransport
        return QMI_PyUsbTmcTransport.list_resources()


def create_transport(transport_descriptor: str,
                     default_attributes: Optional[Mapping[str, Any]] = None) -> QMI_Transport:
    """Create a bidirectional communication channel.

    A transport_descriptor specifies all information that may be needed to
    open a transport, including parameters such as port number, baud rate, etc.

    String format:
      - UDP connection:    "tcp:host[:port]"
      - TCP connection:    "tcp:host[:port][:connect_timeout=T]"
      - Serial port:       "serial:device[:baudrate=115200][:databits=8][:parity=N][:stopbits=1]"
      - USBTMC device:     "usbtmc[:vendorid=0xvid][:productid=0xpid]:serialnr=sn"
      - GPIB device:       "gpib:[board=0]:primary_addr[:secondary_addr=2][:connect_timeout=30.0]"
      - VXI-11 instrument: "vxi11:host"

    "host" (for UDP, TCP & VXI-11 transports) specifies the host name or IP address of
    the UDP server/TCP client. Numerical IPv6 addresses must be enclosed in square brackets.

    "port" (for UDP and TCP transports) specifies the UDP/TCP port number of the server/client.

    "connect_timeout" is TCP connection timeout. Default is 10s.

    "device" (for serial port transports) is the name of the serial port,
    for example "COM3" or "/dev/ttyUSB0".

    "baudrate" (for serial port transports) specifies the number of bits per second.
    This attribute is only required for instruments with a configurable baud rate.

    "bytesize" (for serial port transports) specifies the number of data bits
    per character (valid range 5 - 8).
    This attribute is only required for instruments with a configurable character format.

    "parity" (for serial port transports) specifies the parity bit ('O' or 'E' or ''N').
    This attribute is only required for instruments with a configurable character format.

    "stopbits" (for serial port transports) specifies the number of stop bits (1 or 1.5 or 2).
    This attribute is only required for instruments with a configurable character format.

    "rtscts" (for serial port transports) enables or disables RTS/CTS flow control.
    Possible values are True and False; the default is False.

    "vendorid" is the USB Vendor ID as a decimal number or as hexadecimal with 0x prefix.
    "productid" is the USB Product ID as a decimal number or as hexadecimal with 0x prefix.
    "serialnr" is the USB serial number string.

    "primary_addr" is GPIB device number (integer).
    "board" is optional GPIB interface number (GPIB[board]::...). Default is None.
    "secondary_addr" is optional secondary device address number. Default is None.
    "connect_timeout" is for opening resource for GPIB device, in seconds; the default is 30s.
    """
    if SerialTransportDescriptorParser.match_interface(transport_descriptor):
        attributes = SerialTransportDescriptorParser.parse_parameter_strings(transport_descriptor, default_attributes)
        return QMI_SerialTransport(**attributes)
    elif UdpTransportDescriptorParser.match_interface(transport_descriptor):
        attributes = UdpTransportDescriptorParser.parse_parameter_strings(transport_descriptor, default_attributes)
        return QMI_UdpTransport(**attributes)
    elif TcpTransportDescriptorParser.match_interface(transport_descriptor):
        attributes = TcpTransportDescriptorParser.parse_parameter_strings(transport_descriptor, default_attributes)
        return QMI_TcpTransport(**attributes)
    elif UsbTmcTransportDescriptorParser.match_interface(transport_descriptor):
        attributes = UsbTmcTransportDescriptorParser.parse_parameter_strings(transport_descriptor, default_attributes)
        if sys.platform.lower().startswith("win"):
            from qmi.core.transport_usbtmc_visa import QMI_VisaUsbTmcTransport
            return QMI_VisaUsbTmcTransport(**attributes)
        else:
            # On Linux, we use a copy of python-usbtmc which is integrated in QMI.
            from qmi.core.transport_usbtmc_pyusb import QMI_PyUsbTmcTransport
            return QMI_PyUsbTmcTransport(**attributes)

    elif GpibTransportDescriptorParser.match_interface(transport_descriptor):
        attributes = GpibTransportDescriptorParser.parse_parameter_strings(transport_descriptor, default_attributes)
        if sys.platform.lower().startswith("win"):
            from qmi.core.transport_gpib_visa import QMI_VisaGpibTransport
            return QMI_VisaGpibTransport(**attributes)
        else:
            # This is a Windows-specific transport for National Instruments GPIB-USB-HS.
            raise QMI_TransportDescriptorException(
                "Gpib transport descriptor is for NI GPIB-USB-HS device and Windows-only."
            )

    elif Vxi11TransportDescriptorParser.match_interface(transport_descriptor):
        attributes = Vxi11TransportDescriptorParser.parse_parameter_strings(transport_descriptor, default_attributes)
        return QMI_Vxi11Transport(**attributes)
    else:
        raise QMI_TransportDescriptorException("Unknown type in transport descriptor %r" % transport_descriptor)<|MERGE_RESOLUTION|>--- conflicted
+++ resolved
@@ -595,13 +595,8 @@
         MIN_PACKET_SIZE: The minimum packet size to read with `read_until` method.
         MAX_PACKET_SIZE: The maximum packet size to read with `read` method.
     """
-<<<<<<< HEAD
-    MIN_PACKET_SIZE = 0
-    MAX_PACKET_SIZE = 0
-=======
     MIN_PACKET_SIZE: int
     MAX_PACKET_SIZE: int
->>>>>>> 6e1d6243
 
     def __init__(self, host: str, port: int) -> None:
         """Initialize the UDP or TCP transport with validation of host and port.
@@ -716,15 +711,10 @@
             return ret
 
         self._check_is_open()
-        self._safe_socket.settimeout(timeout)
         tstart = time.monotonic()
-<<<<<<< HEAD
-        while True:
-=======
         tremain = timeout
         while True:
             self._safe_socket.settimeout(tremain)
->>>>>>> 6e1d6243
             try:
                 # Read from socket.
                 b, addr = self._read_from_socket(self.MAX_PACKET_SIZE)
@@ -751,11 +741,6 @@
                 if tremain < 0:
                     nbuf = len(self._read_buffer)
                     raise QMI_TimeoutException(f"Function timeout after {nbuf} bytes without message terminator.")
-<<<<<<< HEAD
-
-                self._safe_socket.settimeout(tremain)
-=======
->>>>>>> 6e1d6243
 
     def read_until_timeout(self, nbytes: int, timeout: float) -> bytes:
         try:
