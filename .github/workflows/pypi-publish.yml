# This workflow uses actions that are not certified by GitHub.
# They are provided by a third-party and are governed by
# separate terms of service, privacy policy, and support
# documentation.

# GitHub recommends pinning actions to a commit SHA.
# To get a newer version, you will need to update the SHA.
# You can also reference a tag or branch, but the action may change without warning.

name: Publish to Pypi

on:
  push:
    tags:
      - "v*"

permissions:
  contents: read

jobs:
  build:
    runs-on: ubuntu-latest
<<<<<<< HEAD
    strategy:
      max-parallel: 1
      matrix:
        python-version: ["3.9", "3.10", "3.11"]
=======

>>>>>>> 92ddc9a4
    steps:
    - name: Check out code
      uses: actions/checkout@v4

    - name: Set up Python
      uses: actions/setup-python@v5
      with:
        python-version: '3.11'

    - name: Install dependencies
      run: |
        python -m pip install --upgrade pip
        python -m pip install build twine wheel

    - name: Build package
      run: python -m build --sdist --wheel

    - name: Publish package
      env:
        TWINE_USERNAME: __token__
        TWINE_PASSWORD: ${{ secrets.PYPI_API_TOKEN }}
      run: python -m twine upload --verbose dist/*<|MERGE_RESOLUTION|>--- conflicted
+++ resolved
@@ -20,14 +20,7 @@
 jobs:
   build:
     runs-on: ubuntu-latest
-<<<<<<< HEAD
-    strategy:
-      max-parallel: 1
-      matrix:
-        python-version: ["3.9", "3.10", "3.11"]
-=======
 
->>>>>>> 92ddc9a4
     steps:
     - name: Check out code
       uses: actions/checkout@v4
